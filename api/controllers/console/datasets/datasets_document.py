import logging
from argparse import ArgumentTypeError
from datetime import UTC, datetime
from typing import cast

from flask import request
from flask_login import current_user  # type: ignore
from flask_restful import Resource, fields, marshal, marshal_with, reqparse  # type: ignore
from sqlalchemy import asc, desc
<<<<<<< HEAD
=======
from transformers.hf_argparser import string_to_bool  # type: ignore
>>>>>>> cdaef30c
from werkzeug.exceptions import Forbidden, NotFound

import services
from controllers.console import api
from controllers.console.app.error import (
    ProviderModelCurrentlyNotSupportError,
    ProviderNotInitializeError,
    ProviderQuotaExceededError,
)
from controllers.console.datasets.error import (
    ArchivedDocumentImmutableError,
    DocumentAlreadyFinishedError,
    DocumentIndexingError,
    IndexingEstimateError,
    InvalidActionError,
    InvalidMetadataError,
)
from controllers.console.wraps import (
    account_initialization_required,
    cloud_edition_billing_resource_check,
    setup_required,
)
from core.errors.error import (
    LLMBadRequestError,
    ModelCurrentlyNotSupportError,
    ProviderTokenNotInitError,
    QuotaExceededError,
)
from core.indexing_runner import IndexingRunner
from core.model_manager import ModelManager
from core.model_runtime.entities.model_entities import ModelType
from core.model_runtime.errors.invoke import InvokeAuthorizationError
from core.plugin.manager.exc import PluginDaemonClientSideError
from core.rag.extractor.entity.extract_setting import ExtractSetting
from extensions.ext_database import db
from extensions.ext_redis import redis_client
from fields.document_fields import (
    dataset_and_document_fields,
    document_fields,
    document_status_fields,
    document_with_segments_fields,
)
from libs.login import login_required
from models import Dataset, DatasetProcessRule, Document, DocumentSegment, UploadFile
from services.dataset_service import DatasetService, DocumentService
from tasks.add_document_to_index_task import add_document_to_index_task
from tasks.remove_document_from_index_task import remove_document_from_index_task


class DocumentResource(Resource):
    def get_document(self, dataset_id: str, document_id: str) -> Document:
        dataset = DatasetService.get_dataset(dataset_id)
        if not dataset:
            raise NotFound("Dataset not found.")

        try:
            DatasetService.check_dataset_permission(dataset, current_user)
        except services.errors.account.NoPermissionError as e:
            raise Forbidden(str(e))

        document = DocumentService.get_document(dataset_id, document_id)

        if not document:
            raise NotFound("Document not found.")

        if document.tenant_id != current_user.current_tenant_id:
            raise Forbidden("No permission.")

        return document

    def get_batch_documents(self, dataset_id: str, batch: str) -> list[Document]:
        dataset = DatasetService.get_dataset(dataset_id)
        if not dataset:
            raise NotFound("Dataset not found.")

        try:
            DatasetService.check_dataset_permission(dataset, current_user)
        except services.errors.account.NoPermissionError as e:
            raise Forbidden(str(e))

        documents = DocumentService.get_batch_documents(dataset_id, batch)

        if not documents:
            raise NotFound("Documents not found.")

        return documents


class GetProcessRuleApi(Resource):
    @setup_required
    @login_required
    @account_initialization_required
    def get(self):
        req_data = request.args

        document_id = req_data.get("document_id")

        # get default rules
        mode = DocumentService.DEFAULT_RULES["mode"]
        rules = DocumentService.DEFAULT_RULES["rules"]
        limits = DocumentService.DEFAULT_RULES["limits"]
        if document_id:
            # get the latest process rule
            document = Document.query.get_or_404(document_id)

            dataset = DatasetService.get_dataset(document.dataset_id)

            if not dataset:
                raise NotFound("Dataset not found.")

            try:
                DatasetService.check_dataset_permission(dataset, current_user)
            except services.errors.account.NoPermissionError as e:
                raise Forbidden(str(e))

            # get the latest process rule
            dataset_process_rule = (
                db.session.query(DatasetProcessRule)
                .filter(DatasetProcessRule.dataset_id == document.dataset_id)
                .order_by(DatasetProcessRule.created_at.desc())
                .limit(1)
                .one_or_none()
            )
            if dataset_process_rule:
                mode = dataset_process_rule.mode
                rules = dataset_process_rule.rules_dict

        return {"mode": mode, "rules": rules, "limits": limits}


class DatasetDocumentListApi(Resource):
    @setup_required
    @login_required
    @account_initialization_required
    def get(self, dataset_id):
        dataset_id = str(dataset_id)
        page = request.args.get("page", default=1, type=int)
        limit = request.args.get("limit", default=20, type=int)
        search = request.args.get("keyword", default=None, type=str)
        sort = request.args.get("sort", default="-created_at", type=str)
        # "yes", "true", "t", "y", "1" convert to True, while others convert to False.
        try:
            fetch_val = request.args.get("fetch", default="false")
            if isinstance(fetch_val, bool):
                fetch = fetch_val
            else:
                if fetch_val.lower() in ("yes", "true", "t", "y", "1"):
                    fetch = True
                elif fetch_val.lower() in ("no", "false", "f", "n", "0"):
                    fetch = False
                else:
                    raise ArgumentTypeError(
                        f"Truthy value expected: got {fetch_val} but expected one of yes/no, true/false, t/f, y/n, 1/0 "
                        f"(case insensitive)."
                    )
        except (ArgumentTypeError, ValueError, Exception) as e:
            fetch = False
        dataset = DatasetService.get_dataset(dataset_id)
        if not dataset:
            raise NotFound("Dataset not found.")

        try:
            DatasetService.check_dataset_permission(dataset, current_user)
        except services.errors.account.NoPermissionError as e:
            raise Forbidden(str(e))

        query = Document.query.filter_by(dataset_id=str(dataset_id), tenant_id=current_user.current_tenant_id)

        if search:
            search = f"%{search}%"
            query = query.filter(Document.name.like(search))

        if sort.startswith("-"):
            sort_logic = desc
            sort = sort[1:]
        else:
            sort_logic = asc

        if sort == "hit_count":
            sub_query = (
                db.select(DocumentSegment.document_id, db.func.sum(DocumentSegment.hit_count).label("total_hit_count"))
                .group_by(DocumentSegment.document_id)
                .subquery()
            )

            query = query.outerjoin(sub_query, sub_query.c.document_id == Document.id).order_by(
                sort_logic(db.func.coalesce(sub_query.c.total_hit_count, 0)),
                sort_logic(Document.position),
            )
        elif sort == "created_at":
            query = query.order_by(
                sort_logic(Document.created_at),
                sort_logic(Document.position),
            )
        else:
            query = query.order_by(
                desc(Document.created_at),
                desc(Document.position),
            )

        paginated_documents = query.paginate(page=page, per_page=limit, max_per_page=100, error_out=False)
        documents = paginated_documents.items
        if fetch:
            for document in documents:
                completed_segments = DocumentSegment.query.filter(
                    DocumentSegment.completed_at.isnot(None),
                    DocumentSegment.document_id == str(document.id),
                    DocumentSegment.status != "re_segment",
                ).count()
                total_segments = DocumentSegment.query.filter(
                    DocumentSegment.document_id == str(document.id), DocumentSegment.status != "re_segment"
                ).count()
                document.completed_segments = completed_segments
                document.total_segments = total_segments
            data = marshal(documents, document_with_segments_fields)
        else:
            data = marshal(documents, document_fields)
        response = {
            "data": data,
            "has_more": len(documents) == limit,
            "limit": limit,
            "total": paginated_documents.total,
            "page": page,
        }

        return response

    documents_and_batch_fields = {"documents": fields.List(fields.Nested(document_fields)), "batch": fields.String}

    @setup_required
    @login_required
    @account_initialization_required
    @marshal_with(documents_and_batch_fields)
    @cloud_edition_billing_resource_check("vector_space")
    def post(self, dataset_id):
        dataset_id = str(dataset_id)

        dataset = DatasetService.get_dataset(dataset_id)

        if not dataset:
            raise NotFound("Dataset not found.")

        # The role of the current user in the ta table must be admin, owner, or editor
        if not current_user.is_dataset_editor:
            raise Forbidden()

        try:
            DatasetService.check_dataset_permission(dataset, current_user)
        except services.errors.account.NoPermissionError as e:
            raise Forbidden(str(e))

        parser = reqparse.RequestParser()
        parser.add_argument(
            "indexing_technique", type=str, choices=Dataset.INDEXING_TECHNIQUE_LIST, nullable=False, location="json"
        )
        parser.add_argument("data_source", type=dict, required=False, location="json")
        parser.add_argument("process_rule", type=dict, required=False, location="json")
        parser.add_argument("duplicate", type=bool, default=True, nullable=False, location="json")
        parser.add_argument("original_document_id", type=str, required=False, location="json")
        parser.add_argument("doc_form", type=str, default="text_model", required=False, nullable=False, location="json")
        parser.add_argument(
            "doc_language", type=str, default="English", required=False, nullable=False, location="json"
        )
        parser.add_argument("retrieval_model", type=dict, required=False, nullable=False, location="json")
        args = parser.parse_args()

        if not dataset.indexing_technique and not args["indexing_technique"]:
            raise ValueError("indexing_technique is required.")

        # validate args
        DocumentService.document_create_args_validate(args)

        try:
            documents, batch = DocumentService.save_document_with_dataset_id(dataset, args, current_user)
        except ProviderTokenNotInitError as ex:
            raise ProviderNotInitializeError(ex.description)
        except QuotaExceededError:
            raise ProviderQuotaExceededError()
        except ModelCurrentlyNotSupportError:
            raise ProviderModelCurrentlyNotSupportError()

        return {"documents": documents, "batch": batch}


class DatasetInitApi(Resource):
    @setup_required
    @login_required
    @account_initialization_required
    @marshal_with(dataset_and_document_fields)
    @cloud_edition_billing_resource_check("vector_space")
    def post(self):
        # The role of the current user in the ta table must be admin, owner, or editor
        if not current_user.is_editor:
            raise Forbidden()

        parser = reqparse.RequestParser()
        parser.add_argument(
            "indexing_technique",
            type=str,
            choices=Dataset.INDEXING_TECHNIQUE_LIST,
            required=True,
            nullable=False,
            location="json",
        )
        parser.add_argument("data_source", type=dict, required=True, nullable=True, location="json")
        parser.add_argument("process_rule", type=dict, required=True, nullable=True, location="json")
        parser.add_argument("doc_form", type=str, default="text_model", required=False, nullable=False, location="json")
        parser.add_argument(
            "doc_language", type=str, default="English", required=False, nullable=False, location="json"
        )
        parser.add_argument("retrieval_model", type=dict, required=False, nullable=False, location="json")
        parser.add_argument("embedding_model", type=str, required=False, nullable=True, location="json")
        parser.add_argument("embedding_model_provider", type=str, required=False, nullable=True, location="json")
        args = parser.parse_args()

        # The role of the current user in the ta table must be admin, owner, or editor, or dataset_operator
        if not current_user.is_dataset_editor:
            raise Forbidden()

        if args["indexing_technique"] == "high_quality":
            if args["embedding_model"] is None or args["embedding_model_provider"] is None:
                raise ValueError("embedding model and embedding model provider are required for high quality indexing.")
            try:
                model_manager = ModelManager()
                model_manager.get_model_instance(
                    tenant_id=current_user.current_tenant_id,
                    provider=args["embedding_model_provider"],
                    model_type=ModelType.TEXT_EMBEDDING,
                    model=args["embedding_model"],
                )
            except InvokeAuthorizationError:
                raise ProviderNotInitializeError(
                    "No Embedding Model available. Please configure a valid provider "
                    "in the Settings -> Model Provider."
                )
            except ProviderTokenNotInitError as ex:
                raise ProviderNotInitializeError(ex.description)

        # validate args
        DocumentService.document_create_args_validate(args)

        try:
            dataset, documents, batch = DocumentService.save_document_without_dataset_id(
                tenant_id=current_user.current_tenant_id, document_data=args, account=current_user
            )
        except ProviderTokenNotInitError as ex:
            raise ProviderNotInitializeError(ex.description)
        except QuotaExceededError:
            raise ProviderQuotaExceededError()
        except ModelCurrentlyNotSupportError:
            raise ProviderModelCurrentlyNotSupportError()

        response = {"dataset": dataset, "documents": documents, "batch": batch}

        return response


class DocumentIndexingEstimateApi(DocumentResource):
    @setup_required
    @login_required
    @account_initialization_required
    def get(self, dataset_id, document_id):
        dataset_id = str(dataset_id)
        document_id = str(document_id)
        document = self.get_document(dataset_id, document_id)

        if document.indexing_status in {"completed", "error"}:
            raise DocumentAlreadyFinishedError()

        data_process_rule = document.dataset_process_rule
        data_process_rule_dict = data_process_rule.to_dict()

        response = {"tokens": 0, "total_price": 0, "currency": "USD", "total_segments": 0, "preview": []}

        if document.data_source_type == "upload_file":
            data_source_info = document.data_source_info_dict
            if data_source_info and "upload_file_id" in data_source_info:
                file_id = data_source_info["upload_file_id"]

                file = (
                    db.session.query(UploadFile)
                    .filter(UploadFile.tenant_id == document.tenant_id, UploadFile.id == file_id)
                    .first()
                )

                # raise error if file not found
                if not file:
                    raise NotFound("File not found.")

                extract_setting = ExtractSetting(
                    datasource_type="upload_file", upload_file=file, document_model=document.doc_form
                )

                indexing_runner = IndexingRunner()

                try:
                    response = indexing_runner.indexing_estimate(
                        current_user.current_tenant_id,
                        [extract_setting],
                        data_process_rule_dict,
                        document.doc_form,
                        "English",
                        dataset_id,
                    )
                except LLMBadRequestError:
                    raise ProviderNotInitializeError(
                        "No Embedding Model available. Please configure a valid provider "
                        "in the Settings -> Model Provider."
                    )
                except ProviderTokenNotInitError as ex:
                    raise ProviderNotInitializeError(ex.description)
                except PluginDaemonClientSideError as ex:
                    raise ProviderNotInitializeError(ex.description)
                except Exception as e:
                    raise IndexingEstimateError(str(e))

        return response


class DocumentBatchIndexingEstimateApi(DocumentResource):
    @setup_required
    @login_required
    @account_initialization_required
    def get(self, dataset_id, batch):
        dataset_id = str(dataset_id)
        batch = str(batch)
        documents = self.get_batch_documents(dataset_id, batch)
        response = {"tokens": 0, "total_price": 0, "currency": "USD", "total_segments": 0, "preview": []}
        if not documents:
            return response
        data_process_rule = documents[0].dataset_process_rule
        data_process_rule_dict = data_process_rule.to_dict()
        info_list = []
        extract_settings = []
        for document in documents:
            if document.indexing_status in {"completed", "error"}:
                raise DocumentAlreadyFinishedError()
            data_source_info = document.data_source_info_dict
            # format document files info
            if data_source_info and "upload_file_id" in data_source_info:
                file_id = data_source_info["upload_file_id"]
                info_list.append(file_id)
            # format document notion info
            elif (
                data_source_info and "notion_workspace_id" in data_source_info and "notion_page_id" in data_source_info
            ):
                pages = []
                page = {"page_id": data_source_info["notion_page_id"], "type": data_source_info["type"]}
                pages.append(page)
                notion_info = {"workspace_id": data_source_info["notion_workspace_id"], "pages": pages}
                info_list.append(notion_info)

            if document.data_source_type == "upload_file":
                file_id = data_source_info["upload_file_id"]
                file_detail = (
                    db.session.query(UploadFile)
                    .filter(UploadFile.tenant_id == current_user.current_tenant_id, UploadFile.id == file_id)
                    .first()
                )

                if file_detail is None:
                    raise NotFound("File not found.")

                extract_setting = ExtractSetting(
                    datasource_type="upload_file", upload_file=file_detail, document_model=document.doc_form
                )
                extract_settings.append(extract_setting)

            elif document.data_source_type == "notion_import":
                extract_setting = ExtractSetting(
                    datasource_type="notion_import",
                    notion_info={
                        "notion_workspace_id": data_source_info["notion_workspace_id"],
                        "notion_obj_id": data_source_info["notion_page_id"],
                        "notion_page_type": data_source_info["type"],
                        "tenant_id": current_user.current_tenant_id,
                    },
                    document_model=document.doc_form,
                )
                extract_settings.append(extract_setting)
            elif document.data_source_type == "website_crawl":
                extract_setting = ExtractSetting(
                    datasource_type="website_crawl",
                    website_info={
                        "provider": data_source_info["provider"],
                        "job_id": data_source_info["job_id"],
                        "url": data_source_info["url"],
                        "tenant_id": current_user.current_tenant_id,
                        "mode": data_source_info["mode"],
                        "only_main_content": data_source_info["only_main_content"],
                    },
                    document_model=document.doc_form,
                )
                extract_settings.append(extract_setting)

            else:
                raise ValueError("Data source type not support")
            indexing_runner = IndexingRunner()
            try:
                response = indexing_runner.indexing_estimate(
                    current_user.current_tenant_id,
                    extract_settings,
                    data_process_rule_dict,
                    document.doc_form,
                    "English",
                    dataset_id,
                )
            except LLMBadRequestError:
                raise ProviderNotInitializeError(
                    "No Embedding Model available. Please configure a valid provider "
                    "in the Settings -> Model Provider."
                )
            except ProviderTokenNotInitError as ex:
                raise ProviderNotInitializeError(ex.description)
            except PluginDaemonClientSideError as ex:
                raise ProviderNotInitializeError(ex.description)
            except Exception as e:
                raise IndexingEstimateError(str(e))
        return response


class DocumentBatchIndexingStatusApi(DocumentResource):
    @setup_required
    @login_required
    @account_initialization_required
    def get(self, dataset_id, batch):
        dataset_id = str(dataset_id)
        batch = str(batch)
        documents = self.get_batch_documents(dataset_id, batch)
        documents_status = []
        for document in documents:
            completed_segments = DocumentSegment.query.filter(
                DocumentSegment.completed_at.isnot(None),
                DocumentSegment.document_id == str(document.id),
                DocumentSegment.status != "re_segment",
            ).count()
            total_segments = DocumentSegment.query.filter(
                DocumentSegment.document_id == str(document.id), DocumentSegment.status != "re_segment"
            ).count()
            document.completed_segments = completed_segments
            document.total_segments = total_segments
            if document.is_paused:
                document.indexing_status = "paused"
            documents_status.append(marshal(document, document_status_fields))
        data = {"data": documents_status}
        return data


class DocumentIndexingStatusApi(DocumentResource):
    @setup_required
    @login_required
    @account_initialization_required
    def get(self, dataset_id, document_id):
        dataset_id = str(dataset_id)
        document_id = str(document_id)
        document = self.get_document(dataset_id, document_id)

        completed_segments = DocumentSegment.query.filter(
            DocumentSegment.completed_at.isnot(None),
            DocumentSegment.document_id == str(document_id),
            DocumentSegment.status != "re_segment",
        ).count()
        total_segments = DocumentSegment.query.filter(
            DocumentSegment.document_id == str(document_id), DocumentSegment.status != "re_segment"
        ).count()

        document.completed_segments = completed_segments
        document.total_segments = total_segments
        if document.is_paused:
            document.indexing_status = "paused"
        return marshal(document, document_status_fields)


class DocumentDetailApi(DocumentResource):
    METADATA_CHOICES = {"all", "only", "without"}

    @setup_required
    @login_required
    @account_initialization_required
    def get(self, dataset_id, document_id):
        dataset_id = str(dataset_id)
        document_id = str(document_id)
        document = self.get_document(dataset_id, document_id)

        metadata = request.args.get("metadata", "all")
        if metadata not in self.METADATA_CHOICES:
            raise InvalidMetadataError(f"Invalid metadata value: {metadata}")

        if metadata == "only":
            response = {"id": document.id, "doc_type": document.doc_type, "doc_metadata": document.doc_metadata}
        elif metadata == "without":
            process_rules = DatasetService.get_process_rules(dataset_id)
            data_source_info = document.data_source_detail_dict
            response = {
                "id": document.id,
                "position": document.position,
                "data_source_type": document.data_source_type,
                "data_source_info": data_source_info,
                "dataset_process_rule_id": document.dataset_process_rule_id,
                "dataset_process_rule": process_rules,
                "name": document.name,
                "created_from": document.created_from,
                "created_by": document.created_by,
                "created_at": document.created_at.timestamp(),
                "tokens": document.tokens,
                "indexing_status": document.indexing_status,
                "completed_at": int(document.completed_at.timestamp()) if document.completed_at else None,
                "updated_at": int(document.updated_at.timestamp()) if document.updated_at else None,
                "indexing_latency": document.indexing_latency,
                "error": document.error,
                "enabled": document.enabled,
                "disabled_at": int(document.disabled_at.timestamp()) if document.disabled_at else None,
                "disabled_by": document.disabled_by,
                "archived": document.archived,
                "segment_count": document.segment_count,
                "average_segment_length": document.average_segment_length,
                "hit_count": document.hit_count,
                "display_status": document.display_status,
                "doc_form": document.doc_form,
                "doc_language": document.doc_language,
            }
        else:
            process_rules = DatasetService.get_process_rules(dataset_id)
            data_source_info = document.data_source_detail_dict
            response = {
                "id": document.id,
                "position": document.position,
                "data_source_type": document.data_source_type,
                "data_source_info": data_source_info,
                "dataset_process_rule_id": document.dataset_process_rule_id,
                "dataset_process_rule": process_rules,
                "name": document.name,
                "created_from": document.created_from,
                "created_by": document.created_by,
                "created_at": document.created_at.timestamp(),
                "tokens": document.tokens,
                "indexing_status": document.indexing_status,
                "completed_at": int(document.completed_at.timestamp()) if document.completed_at else None,
                "updated_at": int(document.updated_at.timestamp()) if document.updated_at else None,
                "indexing_latency": document.indexing_latency,
                "error": document.error,
                "enabled": document.enabled,
                "disabled_at": int(document.disabled_at.timestamp()) if document.disabled_at else None,
                "disabled_by": document.disabled_by,
                "archived": document.archived,
                "doc_type": document.doc_type,
                "doc_metadata": document.doc_metadata,
                "segment_count": document.segment_count,
                "average_segment_length": document.average_segment_length,
                "hit_count": document.hit_count,
                "display_status": document.display_status,
                "doc_form": document.doc_form,
                "doc_language": document.doc_language,
            }

        return response, 200


class DocumentProcessingApi(DocumentResource):
    @setup_required
    @login_required
    @account_initialization_required
    def patch(self, dataset_id, document_id, action):
        dataset_id = str(dataset_id)
        document_id = str(document_id)
        document = self.get_document(dataset_id, document_id)

        # The role of the current user in the ta table must be admin, owner, or editor
        if not current_user.is_editor:
            raise Forbidden()

        if action == "pause":
            if document.indexing_status != "indexing":
                raise InvalidActionError("Document not in indexing state.")

            document.paused_by = current_user.id
            document.paused_at = datetime.now(UTC).replace(tzinfo=None)
            document.is_paused = True
            db.session.commit()

        elif action == "resume":
            if document.indexing_status not in {"paused", "error"}:
                raise InvalidActionError("Document not in paused or error state.")

            document.paused_by = None
            document.paused_at = None
            document.is_paused = False
            db.session.commit()
        else:
            raise InvalidActionError()

        return {"result": "success"}, 200


class DocumentDeleteApi(DocumentResource):
    @setup_required
    @login_required
    @account_initialization_required
    def delete(self, dataset_id, document_id):
        dataset_id = str(dataset_id)
        document_id = str(document_id)
        dataset = DatasetService.get_dataset(dataset_id)
        if dataset is None:
            raise NotFound("Dataset not found.")
        # check user's model setting
        DatasetService.check_dataset_model_setting(dataset)

        document = self.get_document(dataset_id, document_id)

        try:
            DocumentService.delete_document(document)
        except services.errors.document.DocumentIndexingError:
            raise DocumentIndexingError("Cannot delete document during indexing.")

        return {"result": "success"}, 204


class DocumentMetadataApi(DocumentResource):
    @setup_required
    @login_required
    @account_initialization_required
    def put(self, dataset_id, document_id):
        dataset_id = str(dataset_id)
        document_id = str(document_id)
        document = self.get_document(dataset_id, document_id)

        req_data = request.get_json()

        doc_type = req_data.get("doc_type")
        doc_metadata = req_data.get("doc_metadata")

        # The role of the current user in the ta table must be admin, owner, or editor
        if not current_user.is_editor:
            raise Forbidden()

        if doc_type is None or doc_metadata is None:
            raise ValueError("Both doc_type and doc_metadata must be provided.")

        if doc_type not in DocumentService.DOCUMENT_METADATA_SCHEMA:
            raise ValueError("Invalid doc_type.")

        if not isinstance(doc_metadata, dict):
            raise ValueError("doc_metadata must be a dictionary.")
        metadata_schema: dict = cast(dict, DocumentService.DOCUMENT_METADATA_SCHEMA[doc_type])

        document.doc_metadata = {}
        if doc_type == "others":
            document.doc_metadata = doc_metadata
        else:
            for key, value_type in metadata_schema.items():
                value = doc_metadata.get(key)
                if value is not None and isinstance(value, value_type):
                    document.doc_metadata[key] = value

        document.doc_type = doc_type
        document.updated_at = datetime.now(UTC).replace(tzinfo=None)
        db.session.commit()

        return {"result": "success", "message": "Document metadata updated."}, 200


class DocumentStatusApi(DocumentResource):
    @setup_required
    @login_required
    @account_initialization_required
    @cloud_edition_billing_resource_check("vector_space")
    def patch(self, dataset_id, document_id, action):
        dataset_id = str(dataset_id)
        document_id = str(document_id)
        dataset = DatasetService.get_dataset(dataset_id)
        if dataset is None:
            raise NotFound("Dataset not found.")

        # The role of the current user in the ta table must be admin, owner, or editor
        if not current_user.is_dataset_editor:
            raise Forbidden()

        # check user's model setting
        DatasetService.check_dataset_model_setting(dataset)

        # check user's permission
        DatasetService.check_dataset_permission(dataset, current_user)

        document = self.get_document(dataset_id, document_id)

        indexing_cache_key = "document_{}_indexing".format(document.id)
        cache_result = redis_client.get(indexing_cache_key)
        if cache_result is not None:
            raise InvalidActionError("Document is being indexed, please try again later")

        if action == "enable":
            if document.enabled:
                raise InvalidActionError("Document already enabled.")

            document.enabled = True
            document.disabled_at = None
            document.disabled_by = None
            document.updated_at = datetime.now(UTC).replace(tzinfo=None)
            db.session.commit()

            # Set cache to prevent indexing the same document multiple times
            redis_client.setex(indexing_cache_key, 600, 1)

            add_document_to_index_task.delay(document_id)

            return {"result": "success"}, 200

        elif action == "disable":
            if not document.completed_at or document.indexing_status != "completed":
                raise InvalidActionError("Document is not completed.")
            if not document.enabled:
                raise InvalidActionError("Document already disabled.")

            document.enabled = False
            document.disabled_at = datetime.now(UTC).replace(tzinfo=None)
            document.disabled_by = current_user.id
            document.updated_at = datetime.now(UTC).replace(tzinfo=None)
            db.session.commit()

            # Set cache to prevent indexing the same document multiple times
            redis_client.setex(indexing_cache_key, 600, 1)

            remove_document_from_index_task.delay(document_id)

            return {"result": "success"}, 200

        elif action == "archive":
            if document.archived:
                raise InvalidActionError("Document already archived.")

            document.archived = True
            document.archived_at = datetime.now(UTC).replace(tzinfo=None)
            document.archived_by = current_user.id
            document.updated_at = datetime.now(UTC).replace(tzinfo=None)
            db.session.commit()

            if document.enabled:
                # Set cache to prevent indexing the same document multiple times
                redis_client.setex(indexing_cache_key, 600, 1)

                remove_document_from_index_task.delay(document_id)

            return {"result": "success"}, 200
        elif action == "un_archive":
            if not document.archived:
                raise InvalidActionError("Document is not archived.")

            document.archived = False
            document.archived_at = None
            document.archived_by = None
            document.updated_at = datetime.now(UTC).replace(tzinfo=None)
            db.session.commit()

            # Set cache to prevent indexing the same document multiple times
            redis_client.setex(indexing_cache_key, 600, 1)

            add_document_to_index_task.delay(document_id)

            return {"result": "success"}, 200
        else:
            raise InvalidActionError()


class DocumentPauseApi(DocumentResource):
    @setup_required
    @login_required
    @account_initialization_required
    def patch(self, dataset_id, document_id):
        """pause document."""
        dataset_id = str(dataset_id)
        document_id = str(document_id)

        dataset = DatasetService.get_dataset(dataset_id)
        if not dataset:
            raise NotFound("Dataset not found.")

        document = DocumentService.get_document(dataset.id, document_id)

        # 404 if document not found
        if document is None:
            raise NotFound("Document Not Exists.")

        # 403 if document is archived
        if DocumentService.check_archived(document):
            raise ArchivedDocumentImmutableError()

        try:
            # pause document
            DocumentService.pause_document(document)
        except services.errors.document.DocumentIndexingError:
            raise DocumentIndexingError("Cannot pause completed document.")

        return {"result": "success"}, 204


class DocumentRecoverApi(DocumentResource):
    @setup_required
    @login_required
    @account_initialization_required
    def patch(self, dataset_id, document_id):
        """recover document."""
        dataset_id = str(dataset_id)
        document_id = str(document_id)
        dataset = DatasetService.get_dataset(dataset_id)
        if not dataset:
            raise NotFound("Dataset not found.")
        document = DocumentService.get_document(dataset.id, document_id)

        # 404 if document not found
        if document is None:
            raise NotFound("Document Not Exists.")

        # 403 if document is archived
        if DocumentService.check_archived(document):
            raise ArchivedDocumentImmutableError()
        try:
            # pause document
            DocumentService.recover_document(document)
        except services.errors.document.DocumentIndexingError:
            raise DocumentIndexingError("Document is not in paused status.")

        return {"result": "success"}, 204


class DocumentRetryApi(DocumentResource):
    @setup_required
    @login_required
    @account_initialization_required
    def post(self, dataset_id):
        """retry document."""

        parser = reqparse.RequestParser()
        parser.add_argument("document_ids", type=list, required=True, nullable=False, location="json")
        args = parser.parse_args()
        dataset_id = str(dataset_id)
        dataset = DatasetService.get_dataset(dataset_id)
        retry_documents = []
        if not dataset:
            raise NotFound("Dataset not found.")
        for document_id in args["document_ids"]:
            try:
                document_id = str(document_id)

                document = DocumentService.get_document(dataset.id, document_id)

                # 404 if document not found
                if document is None:
                    raise NotFound("Document Not Exists.")

                # 403 if document is archived
                if DocumentService.check_archived(document):
                    raise ArchivedDocumentImmutableError()

                # 400 if document is completed
                if document.indexing_status == "completed":
                    raise DocumentAlreadyFinishedError()
                retry_documents.append(document)
            except Exception:
                logging.exception(f"Failed to retry document, document id: {document_id}")
                continue
        # retry document
        DocumentService.retry_document(dataset_id, retry_documents)

        return {"result": "success"}, 204


class DocumentRenameApi(DocumentResource):
    @setup_required
    @login_required
    @account_initialization_required
    @marshal_with(document_fields)
    def post(self, dataset_id, document_id):
        # The role of the current user in the ta table must be admin, owner, editor, or dataset_operator
        if not current_user.is_dataset_editor:
            raise Forbidden()
        dataset = DatasetService.get_dataset(dataset_id)
        DatasetService.check_dataset_operator_permission(current_user, dataset)
        parser = reqparse.RequestParser()
        parser.add_argument("name", type=str, required=True, nullable=False, location="json")
        args = parser.parse_args()

        try:
            document = DocumentService.rename_document(dataset_id, document_id, args["name"])
        except services.errors.document.DocumentIndexingError:
            raise DocumentIndexingError("Cannot delete document during indexing.")

        return document


class WebsiteDocumentSyncApi(DocumentResource):
    @setup_required
    @login_required
    @account_initialization_required
    def get(self, dataset_id, document_id):
        """sync website document."""
        dataset_id = str(dataset_id)
        dataset = DatasetService.get_dataset(dataset_id)
        if not dataset:
            raise NotFound("Dataset not found.")
        document_id = str(document_id)
        document = DocumentService.get_document(dataset.id, document_id)
        if not document:
            raise NotFound("Document not found.")
        if document.tenant_id != current_user.current_tenant_id:
            raise Forbidden("No permission.")
        if document.data_source_type != "website_crawl":
            raise ValueError("Document is not a website document.")
        # 403 if document is archived
        if DocumentService.check_archived(document):
            raise ArchivedDocumentImmutableError()
        # sync document
        DocumentService.sync_website_document(dataset_id, document)

        return {"result": "success"}, 200


api.add_resource(GetProcessRuleApi, "/datasets/process-rule")
api.add_resource(DatasetDocumentListApi, "/datasets/<uuid:dataset_id>/documents")
api.add_resource(DatasetInitApi, "/datasets/init")
api.add_resource(
    DocumentIndexingEstimateApi, "/datasets/<uuid:dataset_id>/documents/<uuid:document_id>/indexing-estimate"
)
api.add_resource(DocumentBatchIndexingEstimateApi, "/datasets/<uuid:dataset_id>/batch/<string:batch>/indexing-estimate")
api.add_resource(DocumentBatchIndexingStatusApi, "/datasets/<uuid:dataset_id>/batch/<string:batch>/indexing-status")
api.add_resource(DocumentIndexingStatusApi, "/datasets/<uuid:dataset_id>/documents/<uuid:document_id>/indexing-status")
api.add_resource(DocumentDetailApi, "/datasets/<uuid:dataset_id>/documents/<uuid:document_id>")
api.add_resource(
    DocumentProcessingApi, "/datasets/<uuid:dataset_id>/documents/<uuid:document_id>/processing/<string:action>"
)
api.add_resource(DocumentDeleteApi, "/datasets/<uuid:dataset_id>/documents/<uuid:document_id>")
api.add_resource(DocumentMetadataApi, "/datasets/<uuid:dataset_id>/documents/<uuid:document_id>/metadata")
api.add_resource(DocumentStatusApi, "/datasets/<uuid:dataset_id>/documents/<uuid:document_id>/status/<string:action>")
api.add_resource(DocumentPauseApi, "/datasets/<uuid:dataset_id>/documents/<uuid:document_id>/processing/pause")
api.add_resource(DocumentRecoverApi, "/datasets/<uuid:dataset_id>/documents/<uuid:document_id>/processing/resume")
api.add_resource(DocumentRetryApi, "/datasets/<uuid:dataset_id>/retry")
api.add_resource(DocumentRenameApi, "/datasets/<uuid:dataset_id>/documents/<uuid:document_id>/rename")

api.add_resource(WebsiteDocumentSyncApi, "/datasets/<uuid:dataset_id>/documents/<uuid:document_id>/website-sync")<|MERGE_RESOLUTION|>--- conflicted
+++ resolved
@@ -7,10 +7,6 @@
 from flask_login import current_user  # type: ignore
 from flask_restful import Resource, fields, marshal, marshal_with, reqparse  # type: ignore
 from sqlalchemy import asc, desc
-<<<<<<< HEAD
-=======
-from transformers.hf_argparser import string_to_bool  # type: ignore
->>>>>>> cdaef30c
 from werkzeug.exceptions import Forbidden, NotFound
 
 import services
@@ -166,7 +162,7 @@
                         f"Truthy value expected: got {fetch_val} but expected one of yes/no, true/false, t/f, y/n, 1/0 "
                         f"(case insensitive)."
                     )
-        except (ArgumentTypeError, ValueError, Exception) as e:
+        except (ArgumentTypeError, ValueError, Exception):
             fetch = False
         dataset = DatasetService.get_dataset(dataset_id)
         if not dataset:
