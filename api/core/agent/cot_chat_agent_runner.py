--- conflicted
+++ resolved
@@ -19,13 +19,8 @@
         """
         Organize system prompt
         """
-<<<<<<< HEAD
         assert self.app_config.agent
         assert self.app_config.agent.prompt
-=======
-        if not self.app_config.agent:
-            raise ValueError("Agent configuration is not set")
->>>>>>> cdaef30c
 
         prompt_entity = self.app_config.agent.prompt
         if not prompt_entity:
