import contextvars
import logging
import os
import threading
import uuid
from collections.abc import Generator
from typing import Any, Literal, Optional, Union, overload

from flask import Flask, current_app
from pydantic import ValidationError

import contexts
from core.app.app_config.features.file_upload.manager import FileUploadConfigManager
from core.app.apps.advanced_chat.app_config_manager import AdvancedChatAppConfigManager
from core.app.apps.advanced_chat.app_runner import AdvancedChatAppRunner
from core.app.apps.advanced_chat.generate_response_converter import AdvancedChatAppGenerateResponseConverter
from core.app.apps.advanced_chat.generate_task_pipeline import AdvancedChatAppGenerateTaskPipeline
from core.app.apps.base_app_queue_manager import AppQueueManager, GenerateTaskStoppedError, PublishFrom
from core.app.apps.message_based_app_generator import MessageBasedAppGenerator
from core.app.apps.message_based_app_queue_manager import MessageBasedAppQueueManager
from core.app.entities.app_invoke_entities import AdvancedChatAppGenerateEntity, InvokeFrom
from core.app.entities.task_entities import ChatbotAppBlockingResponse, ChatbotAppStreamResponse
from core.file.message_file_parser import MessageFileParser
from core.model_runtime.errors.invoke import InvokeAuthorizationError, InvokeError
from core.ops.ops_trace_manager import TraceQueueManager
from extensions.ext_database import db
from models.account import Account
from models.model import App, Conversation, EndUser, Message
from models.workflow import Workflow

logger = logging.getLogger(__name__)


class AdvancedChatAppGenerator(MessageBasedAppGenerator):
    @overload
    def generate(
        self,
        app_model: App,
        workflow: Workflow,
        user: Union[Account, EndUser],
        args: dict,
        invoke_from: InvokeFrom,
        stream: Literal[True] = True,
    ) -> Generator[str, None, None]: ...

    @overload
    def generate(
        self,
        app_model: App,
        workflow: Workflow,
        user: Union[Account, EndUser],
        args: dict,
        invoke_from: InvokeFrom,
        stream: Literal[False] = False,
    ) -> dict: ...

    def generate(
        self,
        app_model: App,
        workflow: Workflow,
        user: Union[Account, EndUser],
        args: dict,
        invoke_from: InvokeFrom,
        stream: bool = True,
    ) -> dict[str, Any] | Generator[str, Any, None]:
        """
        Generate App response.

        :param app_model: App
        :param workflow: Workflow
        :param user: account or end user
        :param args: request args
        :param invoke_from: invoke from source
        :param stream: is stream
        """
        if not args.get("query"):
            raise ValueError("query is required")

        query = args["query"]
        if not isinstance(query, str):
            raise ValueError("query must be a string")

        query = query.replace("\x00", "")
        inputs = args["inputs"]

        extras = {"auto_generate_conversation_name": args.get("auto_generate_name", False)}

        # get conversation
        conversation = None
        conversation_id = args.get("conversation_id")
        if conversation_id:
            conversation = self._get_conversation_by_user(
                app_model=app_model, conversation_id=conversation_id, user=user
            )

        # parse files
        files = args["files"] if args.get("files") else []
        message_file_parser = MessageFileParser(tenant_id=app_model.tenant_id, app_id=app_model.id)
        file_extra_config = FileUploadConfigManager.convert(workflow.features_dict, is_vision=False)
        if file_extra_config:
            file_objs = message_file_parser.validate_and_transform_files_arg(files, file_extra_config, user)
        else:
            file_objs = []

        # convert to app config
        app_config = AdvancedChatAppConfigManager.get_app_config(app_model=app_model, workflow=workflow)

        # get tracing instance
        user_id = user.id if isinstance(user, Account) else user.session_id
        trace_manager = TraceQueueManager(app_model.id, user_id)

        if invoke_from == InvokeFrom.DEBUGGER:
            # always enable retriever resource in debugger mode
            app_config.additional_features.show_retrieve_source = True

        workflow_run_id = str(uuid.uuid4())
        # init application generate entity
        application_generate_entity = AdvancedChatAppGenerateEntity(
            task_id=str(uuid.uuid4()),
            app_config=app_config,
            conversation_id=conversation.id if conversation else None,
            inputs=conversation.inputs if conversation else self._get_cleaned_inputs(inputs, app_config),
            query=query,
            files=file_objs,
            parent_message_id=args.get("parent_message_id"),
            user_id=user.id,
            stream=stream,
            invoke_from=invoke_from,
            extras=extras,
            trace_manager=trace_manager,
            workflow_run_id=workflow_run_id,
        )
        contexts.tenant_id.set(application_generate_entity.app_config.tenant_id)

        return self._generate(
            workflow=workflow,
            user=user,
            invoke_from=invoke_from,
            application_generate_entity=application_generate_entity,
            conversation=conversation,
            stream=stream,
        )

    def single_iteration_generate(
        self, app_model: App, workflow: Workflow, node_id: str, user: Account, args: dict, stream: bool = True
    ) -> dict[str, Any] | Generator[str, Any, None]:
        """
        Generate App response.

        :param app_model: App
        :param workflow: Workflow
        :param user: account or end user
        :param args: request args
        :param invoke_from: invoke from source
        :param stream: is stream
        """
        if not node_id:
            raise ValueError("node_id is required")

        if args.get("inputs") is None:
            raise ValueError("inputs is required")

        # convert to app config
        app_config = AdvancedChatAppConfigManager.get_app_config(app_model=app_model, workflow=workflow)

        # init application generate entity
        application_generate_entity = AdvancedChatAppGenerateEntity(
            task_id=str(uuid.uuid4()),
            app_config=app_config,
            conversation_id=None,
            inputs={},
            query="",
            files=[],
            user_id=user.id,
            stream=stream,
            invoke_from=InvokeFrom.DEBUGGER,
            extras={"auto_generate_conversation_name": False},
            single_iteration_run=AdvancedChatAppGenerateEntity.SingleIterationRunEntity(
                node_id=node_id, inputs=args["inputs"]
            ),
        )
        contexts.tenant_id.set(application_generate_entity.app_config.tenant_id)

        return self._generate(
            workflow=workflow,
            user=user,
            invoke_from=InvokeFrom.DEBUGGER,
            application_generate_entity=application_generate_entity,
            conversation=None,
            stream=stream,
        )

    def _generate(
        self,
        *,
        workflow: Workflow,
        user: Union[Account, EndUser],
        invoke_from: InvokeFrom,
        application_generate_entity: AdvancedChatAppGenerateEntity,
        conversation: Optional[Conversation] = None,
        stream: bool = True,
    ) -> dict[str, Any] | Generator[str, Any, None]:
        """
        Generate App response.

        :param workflow: Workflow
        :param user: account or end user
        :param invoke_from: invoke from source
        :param application_generate_entity: application generate entity
        :param conversation: conversation
        :param stream: is stream
        """
        is_first_conversation = False
        if not conversation:
            is_first_conversation = True

        # init generate records
        (conversation, message) = self._init_generate_records(application_generate_entity, conversation)

        if is_first_conversation:
            # update conversation features
            conversation.override_model_configs = workflow.features
            db.session.commit()
            db.session.refresh(conversation)

        # init queue manager
        queue_manager = MessageBasedAppQueueManager(
            task_id=application_generate_entity.task_id,
            user_id=application_generate_entity.user_id,
            invoke_from=application_generate_entity.invoke_from,
            conversation_id=conversation.id,
            app_mode=conversation.mode,
            message_id=message.id,
        )

<<<<<<< HEAD
        # Init conversation variables
        stmt = select(ConversationVariable).where(
            ConversationVariable.app_id == conversation.app_id, ConversationVariable.conversation_id == conversation.id
        )
        with Session(db.engine) as session:
            conversation_variables = session.scalars(stmt).all()
            if not conversation_variables:
                # Create conversation variables if they don't exist.
                conversation_variables = [
                    ConversationVariable.from_variable(
                        app_id=conversation.app_id, conversation_id=conversation.id, variable=variable
                    )
                    for variable in workflow.conversation_variables
                ]
                session.add_all(conversation_variables)
            # Convert database entities to variables.
            conversation_variables = [item.to_variable() for item in conversation_variables]

            session.commit()

            # Increment dialogue count.
            conversation.dialogue_count += 1

            conversation_id = conversation.id
            conversation_dialogue_count = conversation.dialogue_count
            db.session.commit()
            db.session.refresh(conversation)

        inputs = application_generate_entity.inputs
        query = application_generate_entity.query
        files = application_generate_entity.files
        # get conversation history
        message_history = self.get_message_history(application_generate_entity.app_config.app_id, conversation.id, workflow)

        user_id = None
        if application_generate_entity.invoke_from in [InvokeFrom.WEB_APP, InvokeFrom.SERVICE_API]:
            end_user = db.session.query(EndUser).filter(EndUser.id == application_generate_entity.user_id).first()
            if end_user:
                user_id = end_user.session_id
        else:
            user_id = application_generate_entity.user_id

        # Create a variable pool.
        system_inputs = {
            SystemVariableKey.QUERY: query,
            SystemVariableKey.FILES: files,
            SystemVariableKey.CONVERSATION_ID: conversation_id,
            SystemVariableKey.USER_ID: user_id,
            SystemVariableKey.DIALOGUE_COUNT: conversation_dialogue_count,
            SystemVariableKey.MESSAGE_HISTORY: message_history,
        }
        variable_pool = VariablePool(
            system_variables=system_inputs,
            user_inputs=inputs,
            environment_variables=workflow.environment_variables,
            conversation_variables=conversation_variables,
        )
        contexts.workflow_variable_pool.set(variable_pool)

=======
>>>>>>> 1ec83e49
        # new thread
        worker_thread = threading.Thread(
            target=self._generate_worker,
            kwargs={
                "flask_app": current_app._get_current_object(),  # type: ignore
                "application_generate_entity": application_generate_entity,
                "queue_manager": queue_manager,
                "conversation_id": conversation.id,
                "message_id": message.id,
                "context": contextvars.copy_context(),
            },
        )

        worker_thread.start()

        # return response or stream generator
        response = self._handle_advanced_chat_response(
            application_generate_entity=application_generate_entity,
            workflow=workflow,
            queue_manager=queue_manager,
            conversation=conversation,
            message=message,
            user=user,
            stream=stream,
        )

        return AdvancedChatAppGenerateResponseConverter.convert(response=response, invoke_from=invoke_from)

    def _generate_worker(
        self,
        flask_app: Flask,
        application_generate_entity: AdvancedChatAppGenerateEntity,
        queue_manager: AppQueueManager,
        conversation_id: str,
        message_id: str,
        context: contextvars.Context,
    ) -> None:
        """
        Generate worker in a new thread.
        :param flask_app: Flask app
        :param application_generate_entity: application generate entity
        :param queue_manager: queue manager
        :param conversation_id: conversation ID
        :param message_id: message ID
        :return:
        """
        for var, val in context.items():
            var.set(val)
        with flask_app.app_context():
            try:
                # get conversation and message
                conversation = self._get_conversation(conversation_id)
                message = self._get_message(message_id)

                # chatbot app
                runner = AdvancedChatAppRunner(
                    application_generate_entity=application_generate_entity,
                    queue_manager=queue_manager,
                    conversation=conversation,
                    message=message,
                )

                runner.run()
            except GenerateTaskStoppedError:
                pass
            except InvokeAuthorizationError:
                queue_manager.publish_error(
                    InvokeAuthorizationError("Incorrect API key provided"), PublishFrom.APPLICATION_MANAGER
                )
            except ValidationError as e:
                logger.exception("Validation Error when generating")
                queue_manager.publish_error(e, PublishFrom.APPLICATION_MANAGER)
            except (ValueError, InvokeError) as e:
                if os.environ.get("DEBUG", "false").lower() == "true":
                    logger.exception("Error when generating")
                queue_manager.publish_error(e, PublishFrom.APPLICATION_MANAGER)
            except Exception as e:
                logger.exception("Unknown Error when generating")
                queue_manager.publish_error(e, PublishFrom.APPLICATION_MANAGER)
            finally:
                db.session.close()

    def _handle_advanced_chat_response(
        self,
        *,
        application_generate_entity: AdvancedChatAppGenerateEntity,
        workflow: Workflow,
        queue_manager: AppQueueManager,
        conversation: Conversation,
        message: Message,
        user: Union[Account, EndUser],
        stream: bool = False,
    ) -> Union[ChatbotAppBlockingResponse, Generator[ChatbotAppStreamResponse, None, None]]:
        """
        Handle response.
        :param application_generate_entity: application generate entity
        :param workflow: workflow
        :param queue_manager: queue manager
        :param conversation: conversation
        :param message: message
        :param user: account or end user
        :param stream: is stream
        :return:
        """
        # init generate task pipeline
        generate_task_pipeline = AdvancedChatAppGenerateTaskPipeline(
            application_generate_entity=application_generate_entity,
            workflow=workflow,
            queue_manager=queue_manager,
            conversation=conversation,
            message=message,
            user=user,
            stream=stream,
        )

        try:
            return generate_task_pipeline.process()
        except ValueError as e:
            if e.args[0] == "I/O operation on closed file.":  # ignore this error
                raise GenerateTaskStoppedError()
            else:
                logger.exception(e)
                raise e

    def get_message_history(self, app_id, conversation_id, workflow: Workflow):
        message_history = []

        # opening statement as first assistant message
        features_dict = workflow.features_dict
        if features_dict.get('opening_statement'):
            message_history.append({'role': 'assistant', 'content': features_dict['opening_statement']})

        db_conv = db.session.query(Conversation).filter(
            Conversation.app_id == app_id,
            Conversation.id == conversation_id
        ).first()

        if db_conv:
            db_query = db.session.query(Message).filter(
                Message.conversation_id == conversation_id,
                Message.answer != ''
            ).order_by(Message.created_at.asc())
            history_messages = db_query.all()
            for db_message in history_messages:
                message_history.append({'role': 'user', 'content': db_message.query})
                message_history.append({'role': 'assistant', 'content': db_message.answer})
        return message_history<|MERGE_RESOLUTION|>--- conflicted
+++ resolved
@@ -233,68 +233,6 @@
             message_id=message.id,
         )
 
-<<<<<<< HEAD
-        # Init conversation variables
-        stmt = select(ConversationVariable).where(
-            ConversationVariable.app_id == conversation.app_id, ConversationVariable.conversation_id == conversation.id
-        )
-        with Session(db.engine) as session:
-            conversation_variables = session.scalars(stmt).all()
-            if not conversation_variables:
-                # Create conversation variables if they don't exist.
-                conversation_variables = [
-                    ConversationVariable.from_variable(
-                        app_id=conversation.app_id, conversation_id=conversation.id, variable=variable
-                    )
-                    for variable in workflow.conversation_variables
-                ]
-                session.add_all(conversation_variables)
-            # Convert database entities to variables.
-            conversation_variables = [item.to_variable() for item in conversation_variables]
-
-            session.commit()
-
-            # Increment dialogue count.
-            conversation.dialogue_count += 1
-
-            conversation_id = conversation.id
-            conversation_dialogue_count = conversation.dialogue_count
-            db.session.commit()
-            db.session.refresh(conversation)
-
-        inputs = application_generate_entity.inputs
-        query = application_generate_entity.query
-        files = application_generate_entity.files
-        # get conversation history
-        message_history = self.get_message_history(application_generate_entity.app_config.app_id, conversation.id, workflow)
-
-        user_id = None
-        if application_generate_entity.invoke_from in [InvokeFrom.WEB_APP, InvokeFrom.SERVICE_API]:
-            end_user = db.session.query(EndUser).filter(EndUser.id == application_generate_entity.user_id).first()
-            if end_user:
-                user_id = end_user.session_id
-        else:
-            user_id = application_generate_entity.user_id
-
-        # Create a variable pool.
-        system_inputs = {
-            SystemVariableKey.QUERY: query,
-            SystemVariableKey.FILES: files,
-            SystemVariableKey.CONVERSATION_ID: conversation_id,
-            SystemVariableKey.USER_ID: user_id,
-            SystemVariableKey.DIALOGUE_COUNT: conversation_dialogue_count,
-            SystemVariableKey.MESSAGE_HISTORY: message_history,
-        }
-        variable_pool = VariablePool(
-            system_variables=system_inputs,
-            user_inputs=inputs,
-            environment_variables=workflow.environment_variables,
-            conversation_variables=conversation_variables,
-        )
-        contexts.workflow_variable_pool.set(variable_pool)
-
-=======
->>>>>>> 1ec83e49
         # new thread
         worker_thread = threading.Thread(
             target=self._generate_worker,
