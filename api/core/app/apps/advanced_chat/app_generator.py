--- conflicted
+++ resolved
@@ -124,19 +124,13 @@
 
         workflow_run_id = str(uuid.uuid4())
         # init application generate entity
-        current_inputs = self._get_cleaned_inputs(inputs, app_config)
+        current_inputs = self._prepare_user_inputs(user_inputs=inputs, app_config=app_config, user_id=user.id, role=role)
         application_generate_entity = AdvancedChatAppGenerateEntity(
             task_id=str(uuid.uuid4()),
             app_config=app_config,
             conversation_id=conversation.id if conversation else None,
-<<<<<<< HEAD
             # change inputs behavior, use current inputs if available
             inputs=current_inputs if current_inputs else conversation.inputs if conversation else {},
-=======
-            inputs=conversation.inputs
-            if conversation
-            else self._prepare_user_inputs(user_inputs=inputs, app_config=app_config, user_id=user.id, role=role),
->>>>>>> e71f4948
             query=query,
             files=file_objs,
             parent_message_id=args.get("parent_message_id") if invoke_from != InvokeFrom.SERVICE_API else UUID_NIL,
@@ -372,28 +366,4 @@
                 raise GenerateTaskStoppedError()
             else:
                 logger.exception(e)
-                raise e
-
-    def get_message_history(self, app_id, conversation_id, workflow: Workflow):
-        message_history = []
-
-        # opening statement as first assistant message
-        features_dict = workflow.features_dict
-        if features_dict.get('opening_statement'):
-            message_history.append({'role': 'assistant', 'content': features_dict['opening_statement']})
-
-        db_conv = db.session.query(Conversation).filter(
-            Conversation.app_id == app_id,
-            Conversation.id == conversation_id
-        ).first()
-
-        if db_conv:
-            db_query = db.session.query(Message).filter(
-                Message.conversation_id == conversation_id,
-                Message.answer != ''
-            ).order_by(Message.created_at.asc())
-            history_messages = db_query.all()
-            for db_message in history_messages:
-                message_history.append({'role': 'user', 'content': db_message.query})
-                message_history.append({'role': 'assistant', 'content': db_message.answer})
-        return message_history+                raise e