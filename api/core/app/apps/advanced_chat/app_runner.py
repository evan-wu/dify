import logging
from collections.abc import Mapping
from typing import Any, cast

from sqlalchemy import select
from sqlalchemy.orm import Session

from configs import dify_config
from core.app.apps.advanced_chat.app_config_manager import AdvancedChatAppConfig
from core.app.apps.base_app_queue_manager import AppQueueManager
from core.app.apps.workflow_app_runner import WorkflowBasedAppRunner
from core.app.entities.app_invoke_entities import AdvancedChatAppGenerateEntity, InvokeFrom
from core.app.entities.queue_entities import (
    QueueAnnotationReplyEvent,
    QueueStopEvent,
    QueueTextChunkEvent,
)
from core.moderation.base import ModerationError
from core.workflow.callbacks import WorkflowCallback, WorkflowLoggingCallback
from core.workflow.entities.variable_pool import VariablePool
from core.workflow.enums import SystemVariableKey
from core.workflow.workflow_entry import WorkflowEntry
from extensions.ext_database import db
from models.enums import UserFrom
from models.model import App, Conversation, EndUser, Message
from models.workflow import ConversationVariable, Workflow, WorkflowType

logger = logging.getLogger(__name__)


class AdvancedChatAppRunner(WorkflowBasedAppRunner):
    """
    AdvancedChat Application Runner
    """

    def __init__(
        self,
        application_generate_entity: AdvancedChatAppGenerateEntity,
        queue_manager: AppQueueManager,
        conversation: Conversation,
        message: Message,
        dialogue_count: int,
    ) -> None:
        super().__init__(queue_manager)

        self.application_generate_entity = application_generate_entity
        self.conversation = conversation
        self.message = message
        self._dialogue_count = dialogue_count

    def run(self) -> None:
        app_config = self.application_generate_entity.app_config
        app_config = cast(AdvancedChatAppConfig, app_config)

        app_record = db.session.query(App).filter(App.id == app_config.app_id).first()
        if not app_record:
            raise ValueError("App not found")

        workflow = self.get_workflow(app_model=app_record, workflow_id=app_config.workflow_id)
        if not workflow:
            raise ValueError("Workflow not initialized")

        user_id = None
        if self.application_generate_entity.invoke_from in {InvokeFrom.WEB_APP, InvokeFrom.SERVICE_API}:
            end_user = db.session.query(EndUser).filter(EndUser.id == self.application_generate_entity.user_id).first()
            if end_user:
                user_id = end_user.session_id
        else:
            user_id = self.application_generate_entity.user_id

        workflow_callbacks: list[WorkflowCallback] = []
        if dify_config.DEBUG:
            workflow_callbacks.append(WorkflowLoggingCallback())

        if self.application_generate_entity.single_iteration_run:
            # if only single iteration run is requested
            graph, variable_pool = self._get_graph_and_variable_pool_of_single_iteration(
                workflow=workflow,
                node_id=self.application_generate_entity.single_iteration_run.node_id,
                user_inputs=self.application_generate_entity.single_iteration_run.inputs,
            )
        else:
            inputs = self.application_generate_entity.inputs
            query = self.application_generate_entity.query
            files = self.application_generate_entity.files

            # moderation
            if self.handle_input_moderation(
                app_record=app_record,
                app_generate_entity=self.application_generate_entity,
                inputs=inputs,
                query=query,
                message_id=self.message.id,
            ):
                return

            # annotation reply
            if self.handle_annotation_reply(
                app_record=app_record,
                message=self.message,
                query=query,
                app_generate_entity=self.application_generate_entity,
            ):
                return

            # Init conversation variables
            stmt = select(ConversationVariable).where(
                ConversationVariable.app_id == self.conversation.app_id,
                ConversationVariable.conversation_id == self.conversation.id,
            )
            with Session(db.engine) as session:
                conversation_variables = session.scalars(stmt).all()
                if not conversation_variables:
                    # Create conversation variables if they don't exist.
                    conversation_variables = [
                        ConversationVariable.from_variable(
                            app_id=self.conversation.app_id, conversation_id=self.conversation.id, variable=variable
                        )
                        for variable in workflow.conversation_variables
                    ]
                    session.add_all(conversation_variables)
                # Convert database entities to variables.
                conversation_variables = [item.to_variable() for item in conversation_variables]

                session.commit()

            # Create a variable pool.
            system_inputs = {
                SystemVariableKey.QUERY: query,
                SystemVariableKey.FILES: files,
                SystemVariableKey.CONVERSATION_ID: self.conversation.id,
                SystemVariableKey.USER_ID: user_id,
<<<<<<< HEAD
                SystemVariableKey.MESSAGE_HISTORY: self.get_message_history(app_config.app_id,
                                                                            self.conversation,
                                                                            app_config.workflow_id,
                                                                            self.conversation.dialogue_count == 1),
                SystemVariableKey.DIALOGUE_COUNT: conversation_dialogue_count,
=======
                SystemVariableKey.DIALOGUE_COUNT: self._dialogue_count,
>>>>>>> f5422556
                SystemVariableKey.APP_ID: app_config.app_id,
                SystemVariableKey.WORKFLOW_ID: app_config.workflow_id,
                SystemVariableKey.WORKFLOW_RUN_ID: self.application_generate_entity.workflow_run_id,
            }

            # init variable pool
            variable_pool = VariablePool(
                system_variables=system_inputs,
                user_inputs=inputs,
                environment_variables=workflow.environment_variables,
                conversation_variables=conversation_variables,
            )

            # init graph
            graph = self._init_graph(graph_config=workflow.graph_dict)

        db.session.close()

        # RUN WORKFLOW
        workflow_entry = WorkflowEntry(
            tenant_id=workflow.tenant_id,
            app_id=workflow.app_id,
            workflow_id=workflow.id,
            workflow_type=WorkflowType.value_of(workflow.type),
            graph=graph,
            graph_config=workflow.graph_dict,
            user_id=self.application_generate_entity.user_id,
            user_from=(
                UserFrom.ACCOUNT
                if self.application_generate_entity.invoke_from in {InvokeFrom.EXPLORE, InvokeFrom.DEBUGGER}
                else UserFrom.END_USER
            ),
            invoke_from=self.application_generate_entity.invoke_from,
            call_depth=self.application_generate_entity.call_depth,
            variable_pool=variable_pool,
        )

        generator = workflow_entry.run(
            callbacks=workflow_callbacks,
        )

        for event in generator:
            self._handle_event(workflow_entry, event)

    def handle_input_moderation(
        self,
        app_record: App,
        app_generate_entity: AdvancedChatAppGenerateEntity,
        inputs: Mapping[str, Any],
        query: str,
        message_id: str,
    ) -> bool:
        try:
            # process sensitive_word_avoidance
            _, inputs, query = self.moderation_for_inputs(
                app_id=app_record.id,
                tenant_id=app_generate_entity.app_config.tenant_id,
                app_generate_entity=app_generate_entity,
                inputs=inputs,
                query=query,
                message_id=message_id,
            )
        except ModerationError as e:
            self._complete_with_stream_output(text=str(e), stopped_by=QueueStopEvent.StopBy.INPUT_MODERATION)
            return True

        return False

    def handle_annotation_reply(
        self, app_record: App, message: Message, query: str, app_generate_entity: AdvancedChatAppGenerateEntity
    ) -> bool:
        annotation_reply = self.query_app_annotations_to_reply(
            app_record=app_record,
            message=message,
            query=query,
            user_id=app_generate_entity.user_id,
            invoke_from=app_generate_entity.invoke_from,
        )

        if annotation_reply:
            self._publish_event(QueueAnnotationReplyEvent(message_annotation_id=annotation_reply.id))

            self._complete_with_stream_output(
                text=annotation_reply.content, stopped_by=QueueStopEvent.StopBy.ANNOTATION_REPLY
            )
            return True

        return False

    def _complete_with_stream_output(self, text: str, stopped_by: QueueStopEvent.StopBy) -> None:
        """
        Direct output
        """
        self._publish_event(QueueTextChunkEvent(text=text))

        self._publish_event(QueueStopEvent(stopped_by=stopped_by))

    def get_message_history(self, app_id: str, conversation: Conversation, workflow_id: str, is_first_message: bool):
        message_history = []

        # opening statement as first assistant message
        workflow = db.session.query(Workflow).filter(Workflow.id == workflow_id).first()
        features_dict = workflow.features_dict
        if features_dict.get('opening_statement'):
            message_history.append({'role': 'assistant', 'content': features_dict['opening_statement']})

        if is_first_message:
            return message_history
        else:
            db_query = db.session.query(Message).filter(
                Message.conversation_id == conversation.id,
                Message.answer != ''
            ).order_by(Message.created_at.asc()).limit(50)
            history_messages = db_query.all()
            for db_message in history_messages:
                message_history.append({'role': 'user', 'content': db_message.query})
                message_history.append({'role': 'assistant', 'content': db_message.answer})
        return message_history<|MERGE_RESOLUTION|>--- conflicted
+++ resolved
@@ -130,15 +130,11 @@
                 SystemVariableKey.FILES: files,
                 SystemVariableKey.CONVERSATION_ID: self.conversation.id,
                 SystemVariableKey.USER_ID: user_id,
-<<<<<<< HEAD
                 SystemVariableKey.MESSAGE_HISTORY: self.get_message_history(app_config.app_id,
                                                                             self.conversation,
                                                                             app_config.workflow_id,
                                                                             self.conversation.dialogue_count == 1),
-                SystemVariableKey.DIALOGUE_COUNT: conversation_dialogue_count,
-=======
                 SystemVariableKey.DIALOGUE_COUNT: self._dialogue_count,
->>>>>>> f5422556
                 SystemVariableKey.APP_ID: app_config.app_id,
                 SystemVariableKey.WORKFLOW_ID: app_config.workflow_id,
                 SystemVariableKey.WORKFLOW_RUN_ID: self.application_generate_entity.workflow_run_id,
