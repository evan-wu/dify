import logging
import os
import time
from collections.abc import Mapping
from typing import Any, Optional, cast

from core.app.apps.advanced_chat.app_config_manager import AdvancedChatAppConfig
from core.app.apps.advanced_chat.workflow_event_trigger_callback import WorkflowEventTriggerCallback
from core.app.apps.base_app_queue_manager import AppQueueManager, PublishFrom
from core.app.apps.base_app_runner import AppRunner
from core.app.apps.workflow_logging_callback import WorkflowLoggingCallback
from core.app.entities.app_invoke_entities import (
    AdvancedChatAppGenerateEntity,
    InvokeFrom,
)
from core.app.entities.queue_entities import QueueAnnotationReplyEvent, QueueStopEvent, QueueTextChunkEvent
from core.moderation.base import ModerationException
from core.workflow.callbacks.base_workflow_callback import WorkflowCallback
from core.workflow.entities.node_entities import SystemVariable
from core.workflow.nodes.base_node import UserFrom
from core.workflow.workflow_engine_manager import WorkflowEngineManager
from extensions.ext_database import db
from models.model import App, AppModelConfig, Conversation, EndUser, Message
from models.workflow import Workflow

logger = logging.getLogger(__name__)


class AdvancedChatAppRunner(AppRunner):
    """
    AdvancedChat Application Runner
    """

    def get_message_history(self, app_id, conversation_id, workflow: Workflow):
        message_history = []

        # opening statement as first assistant message
        features_dict = workflow.features_dict
<<<<<<< HEAD
        if 'opening_statement' in features_dict and features_dict['opening_statement']:
=======
        if features_dict.get('opening_statement'):
>>>>>>> 63b98871
            message_history.append({'role': 'assistant', 'content': features_dict['opening_statement']})

        db_conv = db.session.query(Conversation).filter(
            Conversation.app_id == app_id,
            Conversation.id == conversation_id
        ).first()

        if db_conv:
            db_query = db.session.query(Message).filter(
                Message.conversation_id == conversation_id,
                Message.answer != ''
            ).order_by(Message.created_at.asc())
            history_messages = db_query.all()
            for db_message in history_messages:
                message_history.append({'role': 'user', 'content': db_message.query})
                message_history.append({'role': 'assistant', 'content': db_message.answer})
        return message_history

    def run(self, application_generate_entity: AdvancedChatAppGenerateEntity,
            queue_manager: AppQueueManager,
            conversation: Conversation,
            message: Message) -> None:
        """
        Run application
        :param application_generate_entity: application generate entity
        :param queue_manager: application queue manager
        :param conversation: conversation
        :param message: message
        :return:
        """
        app_config = application_generate_entity.app_config
        app_config = cast(AdvancedChatAppConfig, app_config)

        app_record = db.session.query(App).filter(App.id == app_config.app_id).first()
        if not app_record:
            raise ValueError("App not found")

        workflow = self.get_workflow(app_model=app_record, workflow_id=app_config.workflow_id)
        if not workflow:
            raise ValueError("Workflow not initialized")

        inputs = application_generate_entity.inputs
        query = application_generate_entity.query
        files = application_generate_entity.files

        user_id = None
        if application_generate_entity.invoke_from in [InvokeFrom.WEB_APP, InvokeFrom.SERVICE_API]:
            end_user = db.session.query(EndUser).filter(EndUser.id == application_generate_entity.user_id).first()
            if end_user:
                user_id = end_user.session_id
        else:
            user_id = application_generate_entity.user_id

        # moderation
        if self.handle_input_moderation(
                queue_manager=queue_manager,
                app_record=app_record,
                app_generate_entity=application_generate_entity,
                inputs=inputs,
                query=query,
                message_id=message.id
        ):
            return

        # annotation reply
        if self.handle_annotation_reply(
                app_record=app_record,
                message=message,
                query=query,
                queue_manager=queue_manager,
                app_generate_entity=application_generate_entity
        ):
            return

        # get conversation history
        message_history = self.get_message_history(app_config.app_id, conversation.id, workflow)

        db.session.close()

        workflow_callbacks: list[WorkflowCallback] = [WorkflowEventTriggerCallback(
            queue_manager=queue_manager,
            workflow=workflow
        )]

        if bool(os.environ.get("DEBUG", 'False').lower() == 'true'):
            workflow_callbacks.append(WorkflowLoggingCallback())

        # RUN WORKFLOW
        workflow_engine_manager = WorkflowEngineManager()
        workflow_engine_manager.run_workflow(
            workflow=workflow,
            user_id=application_generate_entity.user_id,
            user_from=UserFrom.ACCOUNT
            if application_generate_entity.invoke_from in [InvokeFrom.EXPLORE, InvokeFrom.DEBUGGER]
            else UserFrom.END_USER,
            invoke_from=application_generate_entity.invoke_from,
            user_inputs=inputs,
            system_inputs={
                SystemVariable.QUERY: query,
                SystemVariable.FILES: files,
                SystemVariable.CONVERSATION_ID: conversation.id,
                SystemVariable.USER_ID: user_id,
                SystemVariable.MESSAGE_HISTORY: message_history
            },
            callbacks=workflow_callbacks,
            call_depth=application_generate_entity.call_depth
        )

    def single_iteration_run(self, app_id: str, workflow_id: str,
                             queue_manager: AppQueueManager,
                             inputs: dict, node_id: str, user_id: str) -> None:
        """
        Single iteration run
        """
        app_record: App = db.session.query(App).filter(App.id == app_id).first()
        if not app_record:
            raise ValueError("App not found")
        
        workflow = self.get_workflow(app_model=app_record, workflow_id=workflow_id)
        if not workflow:
            raise ValueError("Workflow not initialized")
        
        workflow_callbacks = [WorkflowEventTriggerCallback(
            queue_manager=queue_manager,
            workflow=workflow
        )]

        workflow_engine_manager = WorkflowEngineManager()
        workflow_engine_manager.single_step_run_iteration_workflow_node(
            workflow=workflow,
            node_id=node_id,
            user_id=user_id,
            user_inputs=inputs,
            callbacks=workflow_callbacks
        )

    def get_workflow(self, app_model: App, workflow_id: str) -> Optional[Workflow]:
        """
        Get workflow
        """
        # fetch workflow by workflow_id
        workflow = db.session.query(Workflow).filter(
            Workflow.tenant_id == app_model.tenant_id,
            Workflow.app_id == app_model.id,
            Workflow.id == workflow_id
        ).first()

        # return workflow
        return workflow

    def handle_input_moderation(
            self, queue_manager: AppQueueManager,
            app_record: App,
            app_generate_entity: AdvancedChatAppGenerateEntity,
            inputs: Mapping[str, Any],
            query: str,
            message_id: str
    ) -> bool:
        """
        Handle input moderation
        :param queue_manager: application queue manager
        :param app_record: app record
        :param app_generate_entity: application generate entity
        :param inputs: inputs
        :param query: query
        :param message_id: message id
        :return:
        """
        try:
            # process sensitive_word_avoidance
            _, inputs, query = self.moderation_for_inputs(
                app_id=app_record.id,
                tenant_id=app_generate_entity.app_config.tenant_id,
                app_generate_entity=app_generate_entity,
                inputs=inputs,
                query=query,
                message_id=message_id,
            )
        except ModerationException as e:
            self._stream_output(
                queue_manager=queue_manager,
                text=str(e),
                stream=app_generate_entity.stream,
                stopped_by=QueueStopEvent.StopBy.INPUT_MODERATION
            )
            return True

        return False

    def handle_annotation_reply(self, app_record: App,
                                message: Message,
                                query: str,
                                queue_manager: AppQueueManager,
                                app_generate_entity: AdvancedChatAppGenerateEntity) -> bool:
        """
        Handle annotation reply
        :param app_record: app record
        :param message: message
        :param query: query
        :param queue_manager: application queue manager
        :param app_generate_entity: application generate entity
        """
        # annotation reply
        annotation_reply = self.query_app_annotations_to_reply(
            app_record=app_record,
            message=message,
            query=query,
            user_id=app_generate_entity.user_id,
            invoke_from=app_generate_entity.invoke_from
        )

        if annotation_reply:
            queue_manager.publish(
                QueueAnnotationReplyEvent(message_annotation_id=annotation_reply.id),
                PublishFrom.APPLICATION_MANAGER
            )

            self._stream_output(
                queue_manager=queue_manager,
                text=annotation_reply.content,
                stream=app_generate_entity.stream,
                stopped_by=QueueStopEvent.StopBy.ANNOTATION_REPLY
            )
            return True

        return False

    def _stream_output(self, queue_manager: AppQueueManager,
                       text: str,
                       stream: bool,
                       stopped_by: QueueStopEvent.StopBy) -> None:
        """
        Direct output
        :param queue_manager: application queue manager
        :param text: text
        :param stream: stream
        :return:
        """
        if stream:
            index = 0
            for token in text:
                queue_manager.publish(
                    QueueTextChunkEvent(
                        text=token
                    ), PublishFrom.APPLICATION_MANAGER
                )
                index += 1
                time.sleep(0.01)
        else:
            queue_manager.publish(
                QueueTextChunkEvent(
                    text=text
                ), PublishFrom.APPLICATION_MANAGER
            )

        queue_manager.publish(
            QueueStopEvent(stopped_by=stopped_by),
            PublishFrom.APPLICATION_MANAGER
        )<|MERGE_RESOLUTION|>--- conflicted
+++ resolved
@@ -20,7 +20,7 @@
 from core.workflow.nodes.base_node import UserFrom
 from core.workflow.workflow_engine_manager import WorkflowEngineManager
 from extensions.ext_database import db
-from models.model import App, AppModelConfig, Conversation, EndUser, Message
+from models.model import App, Conversation, EndUser, Message
 from models.workflow import Workflow
 
 logger = logging.getLogger(__name__)
@@ -36,11 +36,7 @@
 
         # opening statement as first assistant message
         features_dict = workflow.features_dict
-<<<<<<< HEAD
-        if 'opening_statement' in features_dict and features_dict['opening_statement']:
-=======
         if features_dict.get('opening_statement'):
->>>>>>> 63b98871
             message_history.append({'role': 'assistant', 'content': features_dict['opening_statement']})
 
         db_conv = db.session.query(Conversation).filter(
