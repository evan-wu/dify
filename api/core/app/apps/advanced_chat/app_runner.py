import logging
import os
import time
from collections.abc import Mapping
from typing import Any, Optional, cast

from core.app.apps.advanced_chat.app_config_manager import AdvancedChatAppConfig
from core.app.apps.advanced_chat.workflow_event_trigger_callback import WorkflowEventTriggerCallback
from core.app.apps.base_app_queue_manager import AppQueueManager, PublishFrom
from core.app.apps.base_app_runner import AppRunner
from core.app.apps.workflow_logging_callback import WorkflowLoggingCallback
from core.app.entities.app_invoke_entities import (
    AdvancedChatAppGenerateEntity,
    InvokeFrom,
)
from core.app.entities.queue_entities import QueueAnnotationReplyEvent, QueueStopEvent, QueueTextChunkEvent
from core.moderation.base import ModerationException
from core.workflow.callbacks.base_workflow_callback import WorkflowCallback
from core.workflow.nodes.base_node import UserFrom
from core.workflow.workflow_engine_manager import WorkflowEngineManager
from extensions.ext_database import db
from models import App, Message, Workflow

logger = logging.getLogger(__name__)


class AdvancedChatAppRunner(AppRunner):
    """
    AdvancedChat Application Runner
    """

<<<<<<< HEAD
    def get_message_history(self, app_id, conversation_id, workflow: Workflow):
        message_history = []

        # opening statement as first assistant message
        features_dict = workflow.features_dict
        if features_dict.get('opening_statement'):
            message_history.append({'role': 'assistant', 'content': features_dict['opening_statement']})

        db_conv = db.session.query(Conversation).filter(
            Conversation.app_id == app_id,
            Conversation.id == conversation_id
        ).first()

        if db_conv:
            db_query = db.session.query(Message).filter(
                Message.conversation_id == conversation_id,
                Message.answer != ''
            ).order_by(Message.created_at.asc())
            history_messages = db_query.all()
            for db_message in history_messages:
                message_history.append({'role': 'user', 'content': db_message.query})
                message_history.append({'role': 'assistant', 'content': db_message.answer})
        return message_history

    def run(self, application_generate_entity: AdvancedChatAppGenerateEntity,
            queue_manager: AppQueueManager,
            conversation: Conversation,
            message: Message) -> None:
=======
    def run(
        self,
        application_generate_entity: AdvancedChatAppGenerateEntity,
        queue_manager: AppQueueManager,
        message: Message,
    ) -> None:
>>>>>>> 4ce47284
        """
        Run application
        :param application_generate_entity: application generate entity
        :param queue_manager: application queue manager
        :param conversation: conversation
        :param message: message
        :return:
        """
        app_config = application_generate_entity.app_config
        app_config = cast(AdvancedChatAppConfig, app_config)

        app_record = db.session.query(App).filter(App.id == app_config.app_id).first()
        if not app_record:
            raise ValueError('App not found')

        workflow = self.get_workflow(app_model=app_record, workflow_id=app_config.workflow_id)
        if not workflow:
            raise ValueError('Workflow not initialized')

        inputs = application_generate_entity.inputs
        query = application_generate_entity.query

        # moderation
        if self.handle_input_moderation(
            queue_manager=queue_manager,
            app_record=app_record,
            app_generate_entity=application_generate_entity,
            inputs=inputs,
            query=query,
            message_id=message.id,
        ):
            return

        # annotation reply
        if self.handle_annotation_reply(
            app_record=app_record,
            message=message,
            query=query,
            queue_manager=queue_manager,
            app_generate_entity=application_generate_entity,
        ):
            return

        # get conversation history
        message_history = self.get_message_history(app_config.app_id, conversation.id, workflow)

        db.session.close()

        workflow_callbacks: list[WorkflowCallback] = [
            WorkflowEventTriggerCallback(queue_manager=queue_manager, workflow=workflow)
        ]

        if bool(os.environ.get('DEBUG', 'False').lower() == 'true'):
            workflow_callbacks.append(WorkflowLoggingCallback())

        # RUN WORKFLOW
        workflow_engine_manager = WorkflowEngineManager()
        workflow_engine_manager.run_workflow(
            workflow=workflow,
            user_id=application_generate_entity.user_id,
            user_from=UserFrom.ACCOUNT
            if application_generate_entity.invoke_from in [InvokeFrom.EXPLORE, InvokeFrom.DEBUGGER]
            else UserFrom.END_USER,
            invoke_from=application_generate_entity.invoke_from,
<<<<<<< HEAD
            user_inputs=inputs,
            system_inputs={
                SystemVariable.QUERY: query,
                SystemVariable.FILES: files,
                SystemVariable.CONVERSATION_ID: conversation.id,
                SystemVariable.USER_ID: user_id,
                SystemVariable.MESSAGE_HISTORY: message_history
            },
=======
>>>>>>> 4ce47284
            callbacks=workflow_callbacks,
            call_depth=application_generate_entity.call_depth,
        )

    def single_iteration_run(
        self, app_id: str, workflow_id: str, queue_manager: AppQueueManager, inputs: dict, node_id: str, user_id: str
    ) -> None:
        """
        Single iteration run
        """
        app_record = db.session.query(App).filter(App.id == app_id).first()
        if not app_record:
            raise ValueError('App not found')

        workflow = self.get_workflow(app_model=app_record, workflow_id=workflow_id)
        if not workflow:
            raise ValueError('Workflow not initialized')

        workflow_callbacks = [WorkflowEventTriggerCallback(queue_manager=queue_manager, workflow=workflow)]

        workflow_engine_manager = WorkflowEngineManager()
        workflow_engine_manager.single_step_run_iteration_workflow_node(
            workflow=workflow, node_id=node_id, user_id=user_id, user_inputs=inputs, callbacks=workflow_callbacks
        )

    def get_workflow(self, app_model: App, workflow_id: str) -> Optional[Workflow]:
        """
        Get workflow
        """
        # fetch workflow by workflow_id
        workflow = (
            db.session.query(Workflow)
            .filter(
                Workflow.tenant_id == app_model.tenant_id, Workflow.app_id == app_model.id, Workflow.id == workflow_id
            )
            .first()
        )

        # return workflow
        return workflow

    def handle_input_moderation(
        self,
        queue_manager: AppQueueManager,
        app_record: App,
        app_generate_entity: AdvancedChatAppGenerateEntity,
        inputs: Mapping[str, Any],
        query: str,
        message_id: str,
    ) -> bool:
        """
        Handle input moderation
        :param queue_manager: application queue manager
        :param app_record: app record
        :param app_generate_entity: application generate entity
        :param inputs: inputs
        :param query: query
        :param message_id: message id
        :return:
        """
        try:
            # process sensitive_word_avoidance
            _, inputs, query = self.moderation_for_inputs(
                app_id=app_record.id,
                tenant_id=app_generate_entity.app_config.tenant_id,
                app_generate_entity=app_generate_entity,
                inputs=inputs,
                query=query,
                message_id=message_id,
            )
        except ModerationException as e:
            self._stream_output(
                queue_manager=queue_manager,
                text=str(e),
                stream=app_generate_entity.stream,
                stopped_by=QueueStopEvent.StopBy.INPUT_MODERATION,
            )
            return True

        return False

    def handle_annotation_reply(
        self,
        app_record: App,
        message: Message,
        query: str,
        queue_manager: AppQueueManager,
        app_generate_entity: AdvancedChatAppGenerateEntity,
    ) -> bool:
        """
        Handle annotation reply
        :param app_record: app record
        :param message: message
        :param query: query
        :param queue_manager: application queue manager
        :param app_generate_entity: application generate entity
        """
        # annotation reply
        annotation_reply = self.query_app_annotations_to_reply(
            app_record=app_record,
            message=message,
            query=query,
            user_id=app_generate_entity.user_id,
            invoke_from=app_generate_entity.invoke_from,
        )

        if annotation_reply:
            queue_manager.publish(
                QueueAnnotationReplyEvent(message_annotation_id=annotation_reply.id), PublishFrom.APPLICATION_MANAGER
            )

            self._stream_output(
                queue_manager=queue_manager,
                text=annotation_reply.content,
                stream=app_generate_entity.stream,
                stopped_by=QueueStopEvent.StopBy.ANNOTATION_REPLY,
            )
            return True

        return False

    def _stream_output(
        self, queue_manager: AppQueueManager, text: str, stream: bool, stopped_by: QueueStopEvent.StopBy
    ) -> None:
        """
        Direct output
        :param queue_manager: application queue manager
        :param text: text
        :param stream: stream
        :return:
        """
        if stream:
            index = 0
            for token in text:
                queue_manager.publish(QueueTextChunkEvent(text=token), PublishFrom.APPLICATION_MANAGER)
                index += 1
                time.sleep(0.01)
        else:
            queue_manager.publish(QueueTextChunkEvent(text=text), PublishFrom.APPLICATION_MANAGER)

        queue_manager.publish(QueueStopEvent(stopped_by=stopped_by), PublishFrom.APPLICATION_MANAGER)<|MERGE_RESOLUTION|>--- conflicted
+++ resolved
@@ -29,7 +29,6 @@
     AdvancedChat Application Runner
     """
 
-<<<<<<< HEAD
     def get_message_history(self, app_id, conversation_id, workflow: Workflow):
         message_history = []
 
@@ -54,23 +53,16 @@
                 message_history.append({'role': 'assistant', 'content': db_message.answer})
         return message_history
 
-    def run(self, application_generate_entity: AdvancedChatAppGenerateEntity,
-            queue_manager: AppQueueManager,
-            conversation: Conversation,
-            message: Message) -> None:
-=======
     def run(
         self,
         application_generate_entity: AdvancedChatAppGenerateEntity,
         queue_manager: AppQueueManager,
         message: Message,
     ) -> None:
->>>>>>> 4ce47284
         """
         Run application
         :param application_generate_entity: application generate entity
         :param queue_manager: application queue manager
-        :param conversation: conversation
         :param message: message
         :return:
         """
@@ -87,6 +79,15 @@
 
         inputs = application_generate_entity.inputs
         query = application_generate_entity.query
+        files = application_generate_entity.files
+
+        user_id = None
+        if application_generate_entity.invoke_from in [InvokeFrom.WEB_APP, InvokeFrom.SERVICE_API]:
+            end_user = db.session.query(EndUser).filter(EndUser.id == application_generate_entity.user_id).first()
+            if end_user:
+                user_id = end_user.session_id
+        else:
+            user_id = application_generate_entity.user_id
 
         # moderation
         if self.handle_input_moderation(
@@ -130,17 +131,6 @@
             if application_generate_entity.invoke_from in [InvokeFrom.EXPLORE, InvokeFrom.DEBUGGER]
             else UserFrom.END_USER,
             invoke_from=application_generate_entity.invoke_from,
-<<<<<<< HEAD
-            user_inputs=inputs,
-            system_inputs={
-                SystemVariable.QUERY: query,
-                SystemVariable.FILES: files,
-                SystemVariable.CONVERSATION_ID: conversation.id,
-                SystemVariable.USER_ID: user_id,
-                SystemVariable.MESSAGE_HISTORY: message_history
-            },
-=======
->>>>>>> 4ce47284
             callbacks=workflow_callbacks,
             call_depth=application_generate_entity.call_depth,
         )
