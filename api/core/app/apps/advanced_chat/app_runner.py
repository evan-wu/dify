--- conflicted
+++ resolved
@@ -40,14 +40,6 @@
         conversation: Conversation,
         message: Message,
     ) -> None:
-<<<<<<< HEAD
-        """
-        :param application_generate_entity: application generate entity
-        :param queue_manager: application queue manager
-        :param message: message
-        """
-=======
->>>>>>> e71f4948
         super().__init__(queue_manager)
 
         self.application_generate_entity = application_generate_entity
