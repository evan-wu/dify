import json
import logging
import time
from collections.abc import Generator
from typing import Any, Optional, Union

from constants.tts_auto_play_timeout import TTS_AUTO_PLAY_TIMEOUT, TTS_AUTO_PLAY_YIELD_CPU_TIME
from core.app.apps.advanced_chat.app_generator_tts_publisher import AppGeneratorTTSPublisher, AudioTrunk
from core.app.apps.base_app_queue_manager import AppQueueManager, PublishFrom
from core.app.entities.app_invoke_entities import (
    AdvancedChatAppGenerateEntity,
)
from core.app.entities.queue_entities import (
    QueueAdvancedChatMessageEndEvent,
    QueueAnnotationReplyEvent,
    QueueErrorEvent,
    QueueIterationCompletedEvent,
    QueueIterationNextEvent,
    QueueIterationStartEvent,
    QueueMessageReplaceEvent,
    QueueNodeFailedEvent,
    QueueNodeStartedEvent,
    QueueNodeSucceededEvent,
    QueueParallelBranchRunFailedEvent,
    QueueParallelBranchRunStartedEvent,
    QueueParallelBranchRunSucceededEvent,
    QueuePingEvent,
    QueueRetrieverResourcesEvent,
    QueueStopEvent,
    QueueTextChunkEvent,
    QueueWorkflowFailedEvent,
    QueueWorkflowStartedEvent,
    QueueWorkflowSucceededEvent,
)
from core.app.entities.task_entities import (
    ChatbotAppBlockingResponse,
    ChatbotAppStreamResponse,
    ErrorStreamResponse,
    MessageAudioEndStreamResponse,
    MessageAudioStreamResponse,
    MessageEndStreamResponse,
    StreamResponse,
    WorkflowTaskState,
)
from core.app.task_pipeline.based_generate_task_pipeline import BasedGenerateTaskPipeline
from core.app.task_pipeline.message_cycle_manage import MessageCycleManage
from core.app.task_pipeline.workflow_cycle_manage import WorkflowCycleManage
from core.model_runtime.entities.llm_entities import LLMUsage
from core.model_runtime.utils.encoders import jsonable_encoder
from core.ops.ops_trace_manager import TraceQueueManager
from core.workflow.enums import SystemVariableKey
<<<<<<< HEAD
from core.workflow.nodes.answer.answer_node import AnswerNode
from core.workflow.nodes.answer.entities import TextGenerateRouteChunk, VarGenerateRouteChunk
from core.workflow.nodes.collect.entities import CollectNodeData
=======
from core.workflow.graph_engine.entities.graph_runtime_state import GraphRuntimeState
>>>>>>> 1ec83e49
from events.message_event import message_was_created
from extensions.ext_database import db
from models.account import Account
from models.model import Conversation, EndUser, Message
from models.workflow import (
    Workflow,
    WorkflowNodeExecution,
    WorkflowRunStatus,
)

logger = logging.getLogger(__name__)


class AdvancedChatAppGenerateTaskPipeline(BasedGenerateTaskPipeline, WorkflowCycleManage, MessageCycleManage):
    """
    AdvancedChatAppGenerateTaskPipeline is a class that generate stream output and state management for Application.
    """

    _task_state: WorkflowTaskState
    _application_generate_entity: AdvancedChatAppGenerateEntity
    _workflow: Workflow
    _user: Union[Account, EndUser]
    _workflow_system_variables: dict[SystemVariableKey, Any]
<<<<<<< HEAD
    _iteration_nested_relations: dict[str, list[str]]
    _collect_nested_relations: dict[str, list[str]]
=======
    _wip_workflow_node_executions: dict[str, WorkflowNodeExecution]
>>>>>>> 1ec83e49

    def __init__(
        self,
        application_generate_entity: AdvancedChatAppGenerateEntity,
        workflow: Workflow,
        queue_manager: AppQueueManager,
        conversation: Conversation,
        message: Message,
        user: Union[Account, EndUser],
        stream: bool,
    ) -> None:
        """
        Initialize AdvancedChatAppGenerateTaskPipeline.
        :param application_generate_entity: application generate entity
        :param workflow: workflow
        :param queue_manager: queue manager
        :param conversation: conversation
        :param message: message
        :param user: user
        :param stream: stream
        """
        super().__init__(application_generate_entity, queue_manager, user, stream)

        if isinstance(self._user, EndUser):
            user_id = self._user.session_id
        else:
            user_id = self._user.id

        self._workflow = workflow
        self._conversation = conversation
        self._message = message
        self._workflow_system_variables = {
            SystemVariableKey.QUERY: message.query,
            SystemVariableKey.FILES: application_generate_entity.files,
            SystemVariableKey.CONVERSATION_ID: conversation.id,
            SystemVariableKey.USER_ID: user_id,
            SystemVariableKey.DIALOGUE_COUNT: conversation.dialogue_count,
            SystemVariableKey.APP_ID: application_generate_entity.app_config.app_id,
            SystemVariableKey.WORKFLOW_ID: workflow.id,
            SystemVariableKey.WORKFLOW_RUN_ID: application_generate_entity.workflow_run_id,
        }

        self._task_state = WorkflowTaskState()
        self._wip_workflow_node_executions = {}

<<<<<<< HEAD
        self._iteration_nested_relations = self._get_iteration_nested_relations(self._workflow.graph_dict)
        self._collect_nested_relations = self._get_collect_nested_relations(self._workflow.graph_dict)
        self._stream_generate_routes = self._get_stream_generate_routes()
=======
>>>>>>> 1ec83e49
        self._conversation_name_generate_thread = None

    def process(self):
        """
        Process generate task pipeline.
        :return:
        """
        db.session.refresh(self._workflow)
        db.session.refresh(self._user)
        db.session.close()

        # start generate conversation name thread
        self._conversation_name_generate_thread = self._generate_conversation_name(
            self._conversation, self._application_generate_entity.query
        )

        generator = self._wrapper_process_stream_response(trace_manager=self._application_generate_entity.trace_manager)

        if self._stream:
            return self._to_stream_response(generator)
        else:
            return self._to_blocking_response(generator)

    def _to_blocking_response(self, generator: Generator[StreamResponse, None, None]) -> ChatbotAppBlockingResponse:
        """
        Process blocking response.
        :return:
        """
        for stream_response in generator:
            if isinstance(stream_response, ErrorStreamResponse):
                raise stream_response.err
            elif isinstance(stream_response, MessageEndStreamResponse):
                extras = {}
                if stream_response.metadata:
                    extras["metadata"] = stream_response.metadata

                return ChatbotAppBlockingResponse(
                    task_id=stream_response.task_id,
                    data=ChatbotAppBlockingResponse.Data(
                        id=self._message.id,
                        mode=self._conversation.mode,
                        conversation_id=self._conversation.id,
                        message_id=self._message.id,
                        answer=self._task_state.answer,
                        created_at=int(self._message.created_at.timestamp()),
                        **extras,
                    ),
                )
            else:
                continue

        raise Exception("Queue listening stopped unexpectedly.")

    def _to_stream_response(
        self, generator: Generator[StreamResponse, None, None]
    ) -> Generator[ChatbotAppStreamResponse, Any, None]:
        """
        To stream response.
        :return:
        """
        for stream_response in generator:
            yield ChatbotAppStreamResponse(
                conversation_id=self._conversation.id,
                message_id=self._message.id,
                created_at=int(self._message.created_at.timestamp()),
                stream_response=stream_response,
            )

    def _listen_audio_msg(self, publisher, task_id: str):
        if not publisher:
            return None
        audio_msg: AudioTrunk = publisher.check_and_get_audio()
        if audio_msg and audio_msg.status != "finish":
            return MessageAudioStreamResponse(audio=audio_msg.audio, task_id=task_id)
        return None

    def _wrapper_process_stream_response(
        self, trace_manager: Optional[TraceQueueManager] = None
    ) -> Generator[StreamResponse, None, None]:
        tts_publisher = None
        task_id = self._application_generate_entity.task_id
        tenant_id = self._application_generate_entity.app_config.tenant_id
        features_dict = self._workflow.features_dict

        if (
            features_dict.get("text_to_speech")
            and features_dict["text_to_speech"].get("enabled")
            and features_dict["text_to_speech"].get("autoPlay") == "enabled"
        ):
            tts_publisher = AppGeneratorTTSPublisher(tenant_id, features_dict["text_to_speech"].get("voice"))

        for response in self._process_stream_response(tts_publisher=tts_publisher, trace_manager=trace_manager):
            while True:
                audio_response = self._listen_audio_msg(tts_publisher, task_id=task_id)
                if audio_response:
                    yield audio_response
                else:
                    break
            yield response

        start_listener_time = time.time()
        # timeout
        while (time.time() - start_listener_time) < TTS_AUTO_PLAY_TIMEOUT:
            try:
                if not tts_publisher:
                    break
                audio_trunk = tts_publisher.check_and_get_audio()
                if audio_trunk is None:
                    # release cpu
                    # sleep 20 ms ( 40ms => 1280 byte audio file,20ms => 640 byte audio file)
                    time.sleep(TTS_AUTO_PLAY_YIELD_CPU_TIME)
                    continue
                if audio_trunk.status == "finish":
                    break
                else:
                    start_listener_time = time.time()
                    yield MessageAudioStreamResponse(audio=audio_trunk.audio, task_id=task_id)
            except Exception as e:
                logger.error(e)
                break
        if tts_publisher:
            yield MessageAudioEndStreamResponse(audio="", task_id=task_id)

    def _process_stream_response(
        self,
        tts_publisher: Optional[AppGeneratorTTSPublisher] = None,
        trace_manager: Optional[TraceQueueManager] = None,
    ) -> Generator[StreamResponse, None, None]:
        """
        Process stream response.
        :return:
        """
        # init fake graph runtime state
        graph_runtime_state = None
        workflow_run = None

        for queue_message in self._queue_manager.listen():
            event = queue_message.event

            if isinstance(event, QueuePingEvent):
                yield self._ping_stream_response()
            elif isinstance(event, QueueErrorEvent):
                err = self._handle_error(event, self._message)
                yield self._error_to_stream_response(err)
                break
            elif isinstance(event, QueueWorkflowStartedEvent):
                # override graph runtime state
                graph_runtime_state = event.graph_runtime_state

                # init workflow run
                workflow_run = self._handle_workflow_run_start()

                self._refetch_message()
                self._message.workflow_run_id = workflow_run.id

                db.session.commit()
                db.session.refresh(self._message)
                db.session.close()

                yield self._workflow_start_to_stream_response(
                    task_id=self._application_generate_entity.task_id, workflow_run=workflow_run
                )
            elif isinstance(event, QueueNodeStartedEvent):
                if not workflow_run:
                    raise Exception("Workflow run not initialized.")

                workflow_node_execution = self._handle_node_execution_start(workflow_run=workflow_run, event=event)

                response = self._workflow_node_start_to_stream_response(
                    event=event,
                    task_id=self._application_generate_entity.task_id,
                    workflow_node_execution=workflow_node_execution,
                )

                if response:
                    yield response
            elif isinstance(event, QueueNodeSucceededEvent):
                workflow_node_execution = self._handle_workflow_node_execution_success(event)

                response = self._workflow_node_finish_to_stream_response(
                    event=event,
                    task_id=self._application_generate_entity.task_id,
                    workflow_node_execution=workflow_node_execution,
                )

                if response:
                    yield response
            elif isinstance(event, QueueNodeFailedEvent):
                workflow_node_execution = self._handle_workflow_node_execution_failed(event)

                response = self._workflow_node_finish_to_stream_response(
                    event=event,
                    task_id=self._application_generate_entity.task_id,
                    workflow_node_execution=workflow_node_execution,
                )

<<<<<<< HEAD
                if isinstance(event, QueueNodeFailedEvent):
                    yield from self._handle_iteration_exception(
                        task_id=self._application_generate_entity.task_id,
                        error=f'Child node failed: {event.error}'
                    )
            elif isinstance(event, QueueIterationStartEvent | QueueIterationNextEvent | QueueIterationCompletedEvent):
                if isinstance(event, QueueIterationNextEvent):
                    # clear ran node execution infos of current iteration/collect
                    iteration_relations = self._iteration_nested_relations.get(event.node_id)
                    if iteration_relations:
                        for node_id in iteration_relations:
                            self._task_state.ran_node_execution_infos.pop(node_id, None)

                    collect_relations = self._collect_nested_relations.get(event.node_id)
                    if collect_relations:
                        for node_id in collect_relations:
                            self._task_state.ran_node_execution_infos.pop(node_id, None)

                yield self._handle_iteration_to_stream_response(self._application_generate_entity.task_id, event)
                self._handle_iteration_operation(event)
            elif isinstance(event, QueueStopEvent | QueueWorkflowSucceededEvent | QueueWorkflowFailedEvent):
                workflow_run = self._handle_workflow_finished(
                    event, conversation_id=self._conversation.id, trace_manager=trace_manager
=======
                if response:
                    yield response
            elif isinstance(event, QueueParallelBranchRunStartedEvent):
                if not workflow_run:
                    raise Exception("Workflow run not initialized.")

                yield self._workflow_parallel_branch_start_to_stream_response(
                    task_id=self._application_generate_entity.task_id, workflow_run=workflow_run, event=event
>>>>>>> 1ec83e49
                )
            elif isinstance(event, QueueParallelBranchRunSucceededEvent | QueueParallelBranchRunFailedEvent):
                if not workflow_run:
                    raise Exception("Workflow run not initialized.")

                yield self._workflow_parallel_branch_finished_to_stream_response(
                    task_id=self._application_generate_entity.task_id, workflow_run=workflow_run, event=event
                )
            elif isinstance(event, QueueIterationStartEvent):
                if not workflow_run:
                    raise Exception("Workflow run not initialized.")

                yield self._workflow_iteration_start_to_stream_response(
                    task_id=self._application_generate_entity.task_id, workflow_run=workflow_run, event=event
                )
            elif isinstance(event, QueueIterationNextEvent):
                if not workflow_run:
                    raise Exception("Workflow run not initialized.")

                yield self._workflow_iteration_next_to_stream_response(
                    task_id=self._application_generate_entity.task_id, workflow_run=workflow_run, event=event
                )
            elif isinstance(event, QueueIterationCompletedEvent):
                if not workflow_run:
                    raise Exception("Workflow run not initialized.")

                yield self._workflow_iteration_completed_to_stream_response(
                    task_id=self._application_generate_entity.task_id, workflow_run=workflow_run, event=event
                )
            elif isinstance(event, QueueWorkflowSucceededEvent):
                if not workflow_run:
                    raise Exception("Workflow run not initialized.")

                if not graph_runtime_state:
                    raise Exception("Graph runtime state not initialized.")

                workflow_run = self._handle_workflow_run_success(
                    workflow_run=workflow_run,
                    start_at=graph_runtime_state.start_at,
                    total_tokens=graph_runtime_state.total_tokens,
                    total_steps=graph_runtime_state.node_run_steps,
                    outputs=json.dumps(event.outputs) if event.outputs else None,
                    conversation_id=self._conversation.id,
                    trace_manager=trace_manager,
                )

                yield self._workflow_finish_to_stream_response(
                    task_id=self._application_generate_entity.task_id, workflow_run=workflow_run
                )

                self._queue_manager.publish(QueueAdvancedChatMessageEndEvent(), PublishFrom.TASK_PIPELINE)
            elif isinstance(event, QueueWorkflowFailedEvent):
                if not workflow_run:
                    raise Exception("Workflow run not initialized.")

                if not graph_runtime_state:
                    raise Exception("Graph runtime state not initialized.")

                workflow_run = self._handle_workflow_run_failed(
                    workflow_run=workflow_run,
                    start_at=graph_runtime_state.start_at,
                    total_tokens=graph_runtime_state.total_tokens,
                    total_steps=graph_runtime_state.node_run_steps,
                    status=WorkflowRunStatus.FAILED,
                    error=event.error,
                    conversation_id=self._conversation.id,
                    trace_manager=trace_manager,
                )

                yield self._workflow_finish_to_stream_response(
                    task_id=self._application_generate_entity.task_id, workflow_run=workflow_run
                )

                err_event = QueueErrorEvent(error=ValueError(f"Run failed: {workflow_run.error}"))
                yield self._error_to_stream_response(self._handle_error(err_event, self._message))
                break
            elif isinstance(event, QueueStopEvent):
                if workflow_run and graph_runtime_state:
                    workflow_run = self._handle_workflow_run_failed(
                        workflow_run=workflow_run,
                        start_at=graph_runtime_state.start_at,
                        total_tokens=graph_runtime_state.total_tokens,
                        total_steps=graph_runtime_state.node_run_steps,
                        status=WorkflowRunStatus.STOPPED,
                        error=event.get_stop_reason(),
                        conversation_id=self._conversation.id,
                        trace_manager=trace_manager,
                    )

                    yield self._workflow_finish_to_stream_response(
                        task_id=self._application_generate_entity.task_id, workflow_run=workflow_run
                    )

                # Save message
                self._save_message(graph_runtime_state=graph_runtime_state)

                yield self._message_end_to_stream_response()
                break
            elif isinstance(event, QueueRetrieverResourcesEvent):
                self._handle_retriever_resources(event)

                self._refetch_message()

                self._message.message_metadata = (
                    json.dumps(jsonable_encoder(self._task_state.metadata)) if self._task_state.metadata else None
                )

                db.session.commit()
                db.session.refresh(self._message)
                db.session.close()
            elif isinstance(event, QueueAnnotationReplyEvent):
                self._handle_annotation_reply(event)

                self._refetch_message()

                self._message.message_metadata = (
                    json.dumps(jsonable_encoder(self._task_state.metadata)) if self._task_state.metadata else None
                )

                db.session.commit()
                db.session.refresh(self._message)
                db.session.close()
            elif isinstance(event, QueueTextChunkEvent):
                delta_text = event.text
                if delta_text is None:
                    continue

                # handle output moderation chunk
                should_direct_answer = self._handle_output_moderation_chunk(delta_text)
                if should_direct_answer:
                    continue

                # only publish tts message at text chunk streaming
                if tts_publisher:
                    tts_publisher.publish(message=queue_message)

                self._task_state.answer += delta_text
                yield self._message_to_stream_response(
                    answer=delta_text, message_id=self._message.id, from_variable_selector=event.from_variable_selector
                )
            elif isinstance(event, QueueMessageReplaceEvent):
                # published by moderation
                yield self._message_replace_to_stream_response(answer=event.text)
            elif isinstance(event, QueueAdvancedChatMessageEndEvent):
                if not graph_runtime_state:
                    raise Exception("Graph runtime state not initialized.")

                output_moderation_answer = self._handle_output_moderation_when_task_finished(self._task_state.answer)
                if output_moderation_answer:
                    self._task_state.answer = output_moderation_answer
                    yield self._message_replace_to_stream_response(answer=output_moderation_answer)

                # Save message
                self._save_message(graph_runtime_state=graph_runtime_state)

                yield self._message_end_to_stream_response()
            else:
                continue

        # publish None when task finished
        if tts_publisher:
            tts_publisher.publish(None)

        if self._conversation_name_generate_thread:
            self._conversation_name_generate_thread.join()

    def _save_message(self, graph_runtime_state: Optional[GraphRuntimeState] = None) -> None:
        """
        Save message.
        :return:
        """
        self._refetch_message()

        self._message.answer = self._task_state.answer
        self._message.provider_response_latency = time.perf_counter() - self._start_at
        self._message.message_metadata = (
            json.dumps(jsonable_encoder(self._task_state.metadata)) if self._task_state.metadata else None
        )

        if graph_runtime_state and graph_runtime_state.llm_usage:
            usage = graph_runtime_state.llm_usage
            self._message.message_tokens = usage.prompt_tokens
            self._message.message_unit_price = usage.prompt_unit_price
            self._message.message_price_unit = usage.prompt_price_unit
            self._message.answer_tokens = usage.completion_tokens
            self._message.answer_unit_price = usage.completion_unit_price
            self._message.answer_price_unit = usage.completion_price_unit
            self._message.total_price = usage.total_price
            self._message.currency = usage.currency

            self._task_state.metadata["usage"] = jsonable_encoder(usage)
        else:
            self._task_state.metadata["usage"] = jsonable_encoder(LLMUsage.empty_usage())

        db.session.commit()

        message_was_created.send(
            self._message,
            application_generate_entity=self._application_generate_entity,
            conversation=self._conversation,
            is_first_message=self._application_generate_entity.conversation_id is None,
            extras=self._application_generate_entity.extras,
        )

    def _message_end_to_stream_response(self) -> MessageEndStreamResponse:
        """
        Message end to stream response.
        :return:
        """
        extras = {}
        if self._task_state.metadata:
            extras["metadata"] = self._task_state.metadata.copy()

            if "annotation_reply" in extras["metadata"]:
                del extras["metadata"]["annotation_reply"]

        return MessageEndStreamResponse(
            task_id=self._application_generate_entity.task_id, id=self._message.id, **extras
        )

<<<<<<< HEAD
    def _get_stream_generate_routes(self) -> dict[str, ChatflowStreamGenerateRoute]:
        """
        Get stream generate routes.
        :return:
        """
        # find all answer nodes
        graph = self._workflow.graph_dict
        answer_node_configs = [
            node for node in graph['nodes']
            if node.get('data', {}).get('type') == NodeType.ANSWER.value
        ]

        # parse stream output node value selectors of answer nodes
        stream_generate_routes = {}
        for node_config in answer_node_configs:
            # get generate route for stream output
            answer_node_id = node_config['id']
            generate_route = AnswerNode.extract_generate_route_selectors(node_config)
            start_node_ids = self._get_answer_start_at_node_ids(graph, answer_node_id)
            if not start_node_ids:
                continue

            for start_node_id in start_node_ids:
                stream_generate_routes[start_node_id] = ChatflowStreamGenerateRoute(
                    answer_node_id=answer_node_id,
                    generate_route=generate_route
                )

        return stream_generate_routes

    def _get_answer_start_at_node_ids(self, graph: dict, target_node_id: str) \
            -> list[str]:
        """
        Get answer start at node id.
        :param graph: graph
        :param target_node_id: target node ID
        :return:
        """
        nodes = graph.get('nodes')
        edges = graph.get('edges')

        # fetch all ingoing edges from source node
        ingoing_edges = []
        for edge in edges:
            if edge.get('target') == target_node_id:
                ingoing_edges.append(edge)

        if not ingoing_edges:
            # check if it's the first node in the iteration
            target_node = next((node for node in nodes if node.get('id') == target_node_id), None)
            if not target_node:
                return []

            node_iteration_id = target_node.get('data', {}).get('iteration_id')
            node_collect_id = target_node.get('data', {}).get('collect_id')
            # get iteration/collect start node id
            for node in nodes:
                if node.get('id') == node_iteration_id or node.get('id') == node_collect_id:
                    if node.get('data', {}).get('start_node_id') == target_node_id:
                        return [target_node_id]

            return []

        start_node_ids = []
        for ingoing_edge in ingoing_edges:
            source_node_id = ingoing_edge.get('source')
            source_node = next((node for node in nodes if node.get('id') == source_node_id), None)
            if not source_node:
                continue

            node_type = source_node.get('data', {}).get('type')
            node_iteration_id = source_node.get('data', {}).get('iteration_id')
            iteration_start_node_id = None
            if node_iteration_id:
                iteration_node = next((node for node in nodes if node.get('id') == node_iteration_id), None)
                iteration_start_node_id = iteration_node.get('data', {}).get('start_node_id')

            node_collect_id = source_node.get('data', {}).get('collect_id')
            collect_start_node_id = None
            if node_collect_id:
                collect_node = next((node for node in nodes if node.get('id') == node_collect_id), None)
                collect_start_node_id = collect_node.get('data', {}).get('start_node_id')

            if node_type in [
                NodeType.ANSWER.value,
                NodeType.IF_ELSE.value,
                NodeType.QUESTION_CLASSIFIER.value,
                NodeType.ITERATION.value,
                NodeType.COLLECT.value,  # output from collect node
                NodeType.LOOP.value
            ]:
                start_node_id = target_node_id
                start_node_ids.append(start_node_id)
            elif node_type == NodeType.START.value or \
                    (node_iteration_id is not None and iteration_start_node_id == source_node.get('id')) or \
                    (node_collect_id is not None and collect_start_node_id == source_node.get('id')):
                # output from iteration/collect inner node
                start_node_id = source_node_id
                start_node_ids.append(start_node_id)
            else:
                sub_start_node_ids = self._get_answer_start_at_node_ids(graph, source_node_id)
                if sub_start_node_ids:
                    start_node_ids.extend(sub_start_node_ids)

        return start_node_ids

    def _get_iteration_nested_relations(self, graph: dict) -> dict[str, list[str]]:
        """
        Get iteration nested relations.
        :param graph: graph
        :return:
        """
        nodes = graph.get('nodes')

        iteration_ids = [node.get('id') for node in nodes
                         if node.get('data', {}).get('type') in [
                             NodeType.ITERATION.value,
                             NodeType.LOOP.value,
                         ]]

        return {
            iteration_id: [
                node.get('id') for node in nodes if node.get('data', {}).get('iteration_id') == iteration_id
            ] for iteration_id in iteration_ids
        }

    def _generate_stream_outputs_when_node_started(self) -> Generator:
        """
        Generate stream outputs.
        :return:
        """
        if self._task_state.current_stream_generate_state:
            route_chunks = self._task_state.current_stream_generate_state.generate_route[
                           self._task_state.current_stream_generate_state.current_route_position:
                           ]

            for route_chunk in route_chunks:
                if route_chunk.type == 'text':
                    route_chunk = cast(TextGenerateRouteChunk, route_chunk)

                    # handle output moderation chunk
                    should_direct_answer = self._handle_output_moderation_chunk(route_chunk.text)
                    if should_direct_answer:
                        continue

                    self._task_state.answer += route_chunk.text
                    yield self._message_to_stream_response(route_chunk.text, self._message.id)
                else:
                    break

                self._task_state.current_stream_generate_state.current_route_position += 1

            # all route chunks are generated
            if self._task_state.current_stream_generate_state.current_route_position == len(
                    self._task_state.current_stream_generate_state.generate_route
            ):
                self._task_state.current_stream_generate_state = None

    def _generate_stream_outputs_when_node_finished(self) -> Optional[Generator]:
        """
        Generate stream outputs.
        :return:
        """
        if not self._task_state.current_stream_generate_state:
            return

        route_chunks = self._task_state.current_stream_generate_state.generate_route[
                       self._task_state.current_stream_generate_state.current_route_position:]

        for route_chunk in route_chunks:
            if route_chunk.type == 'text':
                route_chunk = cast(TextGenerateRouteChunk, route_chunk)
                self._task_state.answer += route_chunk.text
                yield self._message_to_stream_response(route_chunk.text, self._message.id)
            else:
                value = None
                route_chunk = cast(VarGenerateRouteChunk, route_chunk)
                value_selector = route_chunk.value_selector
                if not value_selector:
                    self._task_state.current_stream_generate_state.current_route_position += 1
                    continue

                route_chunk_node_id = value_selector[0]

                if route_chunk_node_id == 'sys':
                    # system variable
                    value = contexts.workflow_variable_pool.get().get(value_selector)
                    if value:
                        value = value.text
                elif route_chunk_node_id in self._iteration_nested_relations:
                    # it's a iteration variable
                    if not self._iteration_state or route_chunk_node_id not in self._iteration_state.current_iterations:
                        continue
                    iteration_state = self._iteration_state.current_iterations[route_chunk_node_id]
                    iterator = iteration_state.inputs
                    if not iterator:
                        continue
                    iterator_selector = iterator.get('iterator_selector', [])
                    if value_selector[1] == 'index':
                        value = iteration_state.current_index
                    elif value_selector[1] == 'item':
                        value = iterator_selector[iteration_state.current_index] if iteration_state.current_index < len(
                            iterator_selector
                        ) else None
                elif route_chunk_node_id in self._collect_nested_relations:
                    # it's a variable referencing Collect Node output, we remembered the output in
                    # IterationCompletedEvent
                    if not self._iteration_state or not self._iteration_state.current_iterations:
                        continue

                    collect_state = self._iteration_state.current_iterations.get(route_chunk_node_id)
                    if not collect_state:
                        continue

                    node_data = cast(CollectNodeData, collect_state.node_data)
                    # only 'output' variable can be referred from Answer
                    output = node_data.output.get('output') if node_data.output else None
                    if not output:
                        continue
                    value = output
                else:
                    # check chunk node id is before current node id or equal to current node id
                    if route_chunk_node_id not in self._task_state.ran_node_execution_infos:
                        break

                    latest_node_execution_info = self._task_state.latest_node_execution_info

                    # get route chunk node execution info
                    route_chunk_node_execution_info = self._task_state.ran_node_execution_infos[route_chunk_node_id]
                    if (route_chunk_node_execution_info.node_type == NodeType.LLM
                            and latest_node_execution_info.node_type == NodeType.LLM):
                        # only LLM support chunk stream output
                        self._task_state.current_stream_generate_state.current_route_position += 1
                        continue

                    # get route chunk node execution
                    route_chunk_node_execution = db.session.query(WorkflowNodeExecution).filter(
                        WorkflowNodeExecution.id == route_chunk_node_execution_info.workflow_node_execution_id
                    ).first()

                    outputs = route_chunk_node_execution.outputs_dict

                    # get value from outputs
                    value = None
                    for key in value_selector[1:]:
                        if not value:
                            value = outputs.get(key) if outputs else None
                        else:
                            value = value.get(key)

                if value is not None:
                    text = ''
                    if isinstance(value, str | int | float):
                        text = str(value)
                    elif isinstance(value, FileVar):
                        # convert file to markdown
                        text = value.to_markdown()
                    elif isinstance(value, dict):
                        # handle files
                        file_vars = self._fetch_files_from_variable_value(value)
                        if file_vars:
                            file_var = file_vars[0]
                            try:
                                file_var_obj = FileVar(**file_var)

                                # convert file to markdown
                                text = file_var_obj.to_markdown()
                            except Exception as e:
                                logger.error(f'Error creating file var: {e}')

                        if not text:
                            # other types
                            text = json.dumps(value, ensure_ascii=False)
                    elif isinstance(value, list):
                        # handle files
                        file_vars = self._fetch_files_from_variable_value(value)
                        for file_var in file_vars:
                            try:
                                file_var_obj = FileVar(**file_var)
                            except Exception as e:
                                logger.error(f'Error creating file var: {e}')
                                continue

                            # convert file to markdown
                            text = file_var_obj.to_markdown() + ' '

                        text = text.strip()

                        if not text and value:
                            # other types
                            text = json.dumps(value, ensure_ascii=False)

                    if text:
                        self._task_state.answer += text
                        yield self._message_to_stream_response(text, self._message.id)

            self._task_state.current_stream_generate_state.current_route_position += 1

        # all route chunks are generated
        if self._task_state.current_stream_generate_state.current_route_position == len(
                self._task_state.current_stream_generate_state.generate_route
        ):
            self._task_state.current_stream_generate_state = None

    def _is_stream_out_support(self, event: QueueTextChunkEvent) -> bool:
        """
        Is stream out support
        :param event: queue text chunk event
        :return:
        """
        if not event.metadata:
            return True

        if 'node_id' not in event.metadata:
            return True

        node_type = event.metadata.get('node_type')
        stream_output_value_selector = event.metadata.get('value_selector')
        if not stream_output_value_selector:
            return False

        if not self._task_state.current_stream_generate_state:
            return False

        route_chunk = self._task_state.current_stream_generate_state.generate_route[
            self._task_state.current_stream_generate_state.current_route_position]

        if route_chunk.type != 'var':
            return False

        if node_type != NodeType.LLM:
            # only LLM support chunk stream output
            return False

        route_chunk = cast(VarGenerateRouteChunk, route_chunk)
        value_selector = route_chunk.value_selector

        # check chunk node id is before current node id or equal to current node id
        if value_selector != stream_output_value_selector:
            return False

        return True

=======
>>>>>>> 1ec83e49
    def _handle_output_moderation_chunk(self, text: str) -> bool:
        """
        Handle output moderation chunk.
        :param text: text
        :return: True if output moderation should direct output, otherwise False
        """
        if self._output_moderation_handler:
            if self._output_moderation_handler.should_direct_output():
                # stop subscribe new token when output moderation should direct output
                self._task_state.answer = self._output_moderation_handler.get_final_output()
                self._queue_manager.publish(
                    QueueTextChunkEvent(text=self._task_state.answer), PublishFrom.TASK_PIPELINE
                )

                self._queue_manager.publish(
                    QueueStopEvent(stopped_by=QueueStopEvent.StopBy.OUTPUT_MODERATION), PublishFrom.TASK_PIPELINE
                )
                return True
            else:
                self._output_moderation_handler.append_new_token(text)

        return False

<<<<<<< HEAD
    def _get_collect_nested_relations(self, graph: dict) -> dict[str, list[str]]:
        """
        Get collect nested relations.
        :param graph: graph
        :return:
        """
        nodes = graph.get('nodes')

        collect_ids = [node.get('id') for node in nodes
                       if node.get('data', {}).get('type') in [
                           NodeType.COLLECT.value,
                       ]]

        return {
            collect_id: [
                node.get('id') for node in nodes if node.get('data', {}).get('collect_id') == collect_id
            ] for collect_id in collect_ids
        }
=======
    def _refetch_message(self) -> None:
        """
        Refetch message.
        :return:
        """
        message = db.session.query(Message).filter(Message.id == self._message.id).first()
        if message:
            self._message = message
>>>>>>> 1ec83e49
<|MERGE_RESOLUTION|>--- conflicted
+++ resolved
@@ -49,13 +49,7 @@
 from core.model_runtime.utils.encoders import jsonable_encoder
 from core.ops.ops_trace_manager import TraceQueueManager
 from core.workflow.enums import SystemVariableKey
-<<<<<<< HEAD
-from core.workflow.nodes.answer.answer_node import AnswerNode
-from core.workflow.nodes.answer.entities import TextGenerateRouteChunk, VarGenerateRouteChunk
-from core.workflow.nodes.collect.entities import CollectNodeData
-=======
 from core.workflow.graph_engine.entities.graph_runtime_state import GraphRuntimeState
->>>>>>> 1ec83e49
 from events.message_event import message_was_created
 from extensions.ext_database import db
 from models.account import Account
@@ -79,12 +73,7 @@
     _workflow: Workflow
     _user: Union[Account, EndUser]
     _workflow_system_variables: dict[SystemVariableKey, Any]
-<<<<<<< HEAD
-    _iteration_nested_relations: dict[str, list[str]]
-    _collect_nested_relations: dict[str, list[str]]
-=======
     _wip_workflow_node_executions: dict[str, WorkflowNodeExecution]
->>>>>>> 1ec83e49
 
     def __init__(
         self,
@@ -130,12 +119,6 @@
         self._task_state = WorkflowTaskState()
         self._wip_workflow_node_executions = {}
 
-<<<<<<< HEAD
-        self._iteration_nested_relations = self._get_iteration_nested_relations(self._workflow.graph_dict)
-        self._collect_nested_relations = self._get_collect_nested_relations(self._workflow.graph_dict)
-        self._stream_generate_routes = self._get_stream_generate_routes()
-=======
->>>>>>> 1ec83e49
         self._conversation_name_generate_thread = None
 
     def process(self):
@@ -332,31 +315,6 @@
                     workflow_node_execution=workflow_node_execution,
                 )
 
-<<<<<<< HEAD
-                if isinstance(event, QueueNodeFailedEvent):
-                    yield from self._handle_iteration_exception(
-                        task_id=self._application_generate_entity.task_id,
-                        error=f'Child node failed: {event.error}'
-                    )
-            elif isinstance(event, QueueIterationStartEvent | QueueIterationNextEvent | QueueIterationCompletedEvent):
-                if isinstance(event, QueueIterationNextEvent):
-                    # clear ran node execution infos of current iteration/collect
-                    iteration_relations = self._iteration_nested_relations.get(event.node_id)
-                    if iteration_relations:
-                        for node_id in iteration_relations:
-                            self._task_state.ran_node_execution_infos.pop(node_id, None)
-
-                    collect_relations = self._collect_nested_relations.get(event.node_id)
-                    if collect_relations:
-                        for node_id in collect_relations:
-                            self._task_state.ran_node_execution_infos.pop(node_id, None)
-
-                yield self._handle_iteration_to_stream_response(self._application_generate_entity.task_id, event)
-                self._handle_iteration_operation(event)
-            elif isinstance(event, QueueStopEvent | QueueWorkflowSucceededEvent | QueueWorkflowFailedEvent):
-                workflow_run = self._handle_workflow_finished(
-                    event, conversation_id=self._conversation.id, trace_manager=trace_manager
-=======
                 if response:
                     yield response
             elif isinstance(event, QueueParallelBranchRunStartedEvent):
@@ -365,7 +323,6 @@
 
                 yield self._workflow_parallel_branch_start_to_stream_response(
                     task_id=self._application_generate_entity.task_id, workflow_run=workflow_run, event=event
->>>>>>> 1ec83e49
                 )
             elif isinstance(event, QueueParallelBranchRunSucceededEvent | QueueParallelBranchRunFailedEvent):
                 if not workflow_run:
@@ -586,352 +543,6 @@
             task_id=self._application_generate_entity.task_id, id=self._message.id, **extras
         )
 
-<<<<<<< HEAD
-    def _get_stream_generate_routes(self) -> dict[str, ChatflowStreamGenerateRoute]:
-        """
-        Get stream generate routes.
-        :return:
-        """
-        # find all answer nodes
-        graph = self._workflow.graph_dict
-        answer_node_configs = [
-            node for node in graph['nodes']
-            if node.get('data', {}).get('type') == NodeType.ANSWER.value
-        ]
-
-        # parse stream output node value selectors of answer nodes
-        stream_generate_routes = {}
-        for node_config in answer_node_configs:
-            # get generate route for stream output
-            answer_node_id = node_config['id']
-            generate_route = AnswerNode.extract_generate_route_selectors(node_config)
-            start_node_ids = self._get_answer_start_at_node_ids(graph, answer_node_id)
-            if not start_node_ids:
-                continue
-
-            for start_node_id in start_node_ids:
-                stream_generate_routes[start_node_id] = ChatflowStreamGenerateRoute(
-                    answer_node_id=answer_node_id,
-                    generate_route=generate_route
-                )
-
-        return stream_generate_routes
-
-    def _get_answer_start_at_node_ids(self, graph: dict, target_node_id: str) \
-            -> list[str]:
-        """
-        Get answer start at node id.
-        :param graph: graph
-        :param target_node_id: target node ID
-        :return:
-        """
-        nodes = graph.get('nodes')
-        edges = graph.get('edges')
-
-        # fetch all ingoing edges from source node
-        ingoing_edges = []
-        for edge in edges:
-            if edge.get('target') == target_node_id:
-                ingoing_edges.append(edge)
-
-        if not ingoing_edges:
-            # check if it's the first node in the iteration
-            target_node = next((node for node in nodes if node.get('id') == target_node_id), None)
-            if not target_node:
-                return []
-
-            node_iteration_id = target_node.get('data', {}).get('iteration_id')
-            node_collect_id = target_node.get('data', {}).get('collect_id')
-            # get iteration/collect start node id
-            for node in nodes:
-                if node.get('id') == node_iteration_id or node.get('id') == node_collect_id:
-                    if node.get('data', {}).get('start_node_id') == target_node_id:
-                        return [target_node_id]
-
-            return []
-
-        start_node_ids = []
-        for ingoing_edge in ingoing_edges:
-            source_node_id = ingoing_edge.get('source')
-            source_node = next((node for node in nodes if node.get('id') == source_node_id), None)
-            if not source_node:
-                continue
-
-            node_type = source_node.get('data', {}).get('type')
-            node_iteration_id = source_node.get('data', {}).get('iteration_id')
-            iteration_start_node_id = None
-            if node_iteration_id:
-                iteration_node = next((node for node in nodes if node.get('id') == node_iteration_id), None)
-                iteration_start_node_id = iteration_node.get('data', {}).get('start_node_id')
-
-            node_collect_id = source_node.get('data', {}).get('collect_id')
-            collect_start_node_id = None
-            if node_collect_id:
-                collect_node = next((node for node in nodes if node.get('id') == node_collect_id), None)
-                collect_start_node_id = collect_node.get('data', {}).get('start_node_id')
-
-            if node_type in [
-                NodeType.ANSWER.value,
-                NodeType.IF_ELSE.value,
-                NodeType.QUESTION_CLASSIFIER.value,
-                NodeType.ITERATION.value,
-                NodeType.COLLECT.value,  # output from collect node
-                NodeType.LOOP.value
-            ]:
-                start_node_id = target_node_id
-                start_node_ids.append(start_node_id)
-            elif node_type == NodeType.START.value or \
-                    (node_iteration_id is not None and iteration_start_node_id == source_node.get('id')) or \
-                    (node_collect_id is not None and collect_start_node_id == source_node.get('id')):
-                # output from iteration/collect inner node
-                start_node_id = source_node_id
-                start_node_ids.append(start_node_id)
-            else:
-                sub_start_node_ids = self._get_answer_start_at_node_ids(graph, source_node_id)
-                if sub_start_node_ids:
-                    start_node_ids.extend(sub_start_node_ids)
-
-        return start_node_ids
-
-    def _get_iteration_nested_relations(self, graph: dict) -> dict[str, list[str]]:
-        """
-        Get iteration nested relations.
-        :param graph: graph
-        :return:
-        """
-        nodes = graph.get('nodes')
-
-        iteration_ids = [node.get('id') for node in nodes
-                         if node.get('data', {}).get('type') in [
-                             NodeType.ITERATION.value,
-                             NodeType.LOOP.value,
-                         ]]
-
-        return {
-            iteration_id: [
-                node.get('id') for node in nodes if node.get('data', {}).get('iteration_id') == iteration_id
-            ] for iteration_id in iteration_ids
-        }
-
-    def _generate_stream_outputs_when_node_started(self) -> Generator:
-        """
-        Generate stream outputs.
-        :return:
-        """
-        if self._task_state.current_stream_generate_state:
-            route_chunks = self._task_state.current_stream_generate_state.generate_route[
-                           self._task_state.current_stream_generate_state.current_route_position:
-                           ]
-
-            for route_chunk in route_chunks:
-                if route_chunk.type == 'text':
-                    route_chunk = cast(TextGenerateRouteChunk, route_chunk)
-
-                    # handle output moderation chunk
-                    should_direct_answer = self._handle_output_moderation_chunk(route_chunk.text)
-                    if should_direct_answer:
-                        continue
-
-                    self._task_state.answer += route_chunk.text
-                    yield self._message_to_stream_response(route_chunk.text, self._message.id)
-                else:
-                    break
-
-                self._task_state.current_stream_generate_state.current_route_position += 1
-
-            # all route chunks are generated
-            if self._task_state.current_stream_generate_state.current_route_position == len(
-                    self._task_state.current_stream_generate_state.generate_route
-            ):
-                self._task_state.current_stream_generate_state = None
-
-    def _generate_stream_outputs_when_node_finished(self) -> Optional[Generator]:
-        """
-        Generate stream outputs.
-        :return:
-        """
-        if not self._task_state.current_stream_generate_state:
-            return
-
-        route_chunks = self._task_state.current_stream_generate_state.generate_route[
-                       self._task_state.current_stream_generate_state.current_route_position:]
-
-        for route_chunk in route_chunks:
-            if route_chunk.type == 'text':
-                route_chunk = cast(TextGenerateRouteChunk, route_chunk)
-                self._task_state.answer += route_chunk.text
-                yield self._message_to_stream_response(route_chunk.text, self._message.id)
-            else:
-                value = None
-                route_chunk = cast(VarGenerateRouteChunk, route_chunk)
-                value_selector = route_chunk.value_selector
-                if not value_selector:
-                    self._task_state.current_stream_generate_state.current_route_position += 1
-                    continue
-
-                route_chunk_node_id = value_selector[0]
-
-                if route_chunk_node_id == 'sys':
-                    # system variable
-                    value = contexts.workflow_variable_pool.get().get(value_selector)
-                    if value:
-                        value = value.text
-                elif route_chunk_node_id in self._iteration_nested_relations:
-                    # it's a iteration variable
-                    if not self._iteration_state or route_chunk_node_id not in self._iteration_state.current_iterations:
-                        continue
-                    iteration_state = self._iteration_state.current_iterations[route_chunk_node_id]
-                    iterator = iteration_state.inputs
-                    if not iterator:
-                        continue
-                    iterator_selector = iterator.get('iterator_selector', [])
-                    if value_selector[1] == 'index':
-                        value = iteration_state.current_index
-                    elif value_selector[1] == 'item':
-                        value = iterator_selector[iteration_state.current_index] if iteration_state.current_index < len(
-                            iterator_selector
-                        ) else None
-                elif route_chunk_node_id in self._collect_nested_relations:
-                    # it's a variable referencing Collect Node output, we remembered the output in
-                    # IterationCompletedEvent
-                    if not self._iteration_state or not self._iteration_state.current_iterations:
-                        continue
-
-                    collect_state = self._iteration_state.current_iterations.get(route_chunk_node_id)
-                    if not collect_state:
-                        continue
-
-                    node_data = cast(CollectNodeData, collect_state.node_data)
-                    # only 'output' variable can be referred from Answer
-                    output = node_data.output.get('output') if node_data.output else None
-                    if not output:
-                        continue
-                    value = output
-                else:
-                    # check chunk node id is before current node id or equal to current node id
-                    if route_chunk_node_id not in self._task_state.ran_node_execution_infos:
-                        break
-
-                    latest_node_execution_info = self._task_state.latest_node_execution_info
-
-                    # get route chunk node execution info
-                    route_chunk_node_execution_info = self._task_state.ran_node_execution_infos[route_chunk_node_id]
-                    if (route_chunk_node_execution_info.node_type == NodeType.LLM
-                            and latest_node_execution_info.node_type == NodeType.LLM):
-                        # only LLM support chunk stream output
-                        self._task_state.current_stream_generate_state.current_route_position += 1
-                        continue
-
-                    # get route chunk node execution
-                    route_chunk_node_execution = db.session.query(WorkflowNodeExecution).filter(
-                        WorkflowNodeExecution.id == route_chunk_node_execution_info.workflow_node_execution_id
-                    ).first()
-
-                    outputs = route_chunk_node_execution.outputs_dict
-
-                    # get value from outputs
-                    value = None
-                    for key in value_selector[1:]:
-                        if not value:
-                            value = outputs.get(key) if outputs else None
-                        else:
-                            value = value.get(key)
-
-                if value is not None:
-                    text = ''
-                    if isinstance(value, str | int | float):
-                        text = str(value)
-                    elif isinstance(value, FileVar):
-                        # convert file to markdown
-                        text = value.to_markdown()
-                    elif isinstance(value, dict):
-                        # handle files
-                        file_vars = self._fetch_files_from_variable_value(value)
-                        if file_vars:
-                            file_var = file_vars[0]
-                            try:
-                                file_var_obj = FileVar(**file_var)
-
-                                # convert file to markdown
-                                text = file_var_obj.to_markdown()
-                            except Exception as e:
-                                logger.error(f'Error creating file var: {e}')
-
-                        if not text:
-                            # other types
-                            text = json.dumps(value, ensure_ascii=False)
-                    elif isinstance(value, list):
-                        # handle files
-                        file_vars = self._fetch_files_from_variable_value(value)
-                        for file_var in file_vars:
-                            try:
-                                file_var_obj = FileVar(**file_var)
-                            except Exception as e:
-                                logger.error(f'Error creating file var: {e}')
-                                continue
-
-                            # convert file to markdown
-                            text = file_var_obj.to_markdown() + ' '
-
-                        text = text.strip()
-
-                        if not text and value:
-                            # other types
-                            text = json.dumps(value, ensure_ascii=False)
-
-                    if text:
-                        self._task_state.answer += text
-                        yield self._message_to_stream_response(text, self._message.id)
-
-            self._task_state.current_stream_generate_state.current_route_position += 1
-
-        # all route chunks are generated
-        if self._task_state.current_stream_generate_state.current_route_position == len(
-                self._task_state.current_stream_generate_state.generate_route
-        ):
-            self._task_state.current_stream_generate_state = None
-
-    def _is_stream_out_support(self, event: QueueTextChunkEvent) -> bool:
-        """
-        Is stream out support
-        :param event: queue text chunk event
-        :return:
-        """
-        if not event.metadata:
-            return True
-
-        if 'node_id' not in event.metadata:
-            return True
-
-        node_type = event.metadata.get('node_type')
-        stream_output_value_selector = event.metadata.get('value_selector')
-        if not stream_output_value_selector:
-            return False
-
-        if not self._task_state.current_stream_generate_state:
-            return False
-
-        route_chunk = self._task_state.current_stream_generate_state.generate_route[
-            self._task_state.current_stream_generate_state.current_route_position]
-
-        if route_chunk.type != 'var':
-            return False
-
-        if node_type != NodeType.LLM:
-            # only LLM support chunk stream output
-            return False
-
-        route_chunk = cast(VarGenerateRouteChunk, route_chunk)
-        value_selector = route_chunk.value_selector
-
-        # check chunk node id is before current node id or equal to current node id
-        if value_selector != stream_output_value_selector:
-            return False
-
-        return True
-
-=======
->>>>>>> 1ec83e49
     def _handle_output_moderation_chunk(self, text: str) -> bool:
         """
         Handle output moderation chunk.
@@ -955,26 +566,6 @@
 
         return False
 
-<<<<<<< HEAD
-    def _get_collect_nested_relations(self, graph: dict) -> dict[str, list[str]]:
-        """
-        Get collect nested relations.
-        :param graph: graph
-        :return:
-        """
-        nodes = graph.get('nodes')
-
-        collect_ids = [node.get('id') for node in nodes
-                       if node.get('data', {}).get('type') in [
-                           NodeType.COLLECT.value,
-                       ]]
-
-        return {
-            collect_id: [
-                node.get('id') for node in nodes if node.get('data', {}).get('collect_id') == collect_id
-            ] for collect_id in collect_ids
-        }
-=======
     def _refetch_message(self) -> None:
         """
         Refetch message.
@@ -982,5 +573,4 @@
         """
         message = db.session.query(Message).filter(Message.id == self._message.id).first()
         if message:
-            self._message = message
->>>>>>> 1ec83e49
+            self._message = message