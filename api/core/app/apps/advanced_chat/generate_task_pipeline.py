import json
import logging
import time
from collections.abc import Generator, Mapping
from threading import Thread
from typing import Any, Optional, Union

from sqlalchemy import select
from sqlalchemy.orm import Session

from constants.tts_auto_play_timeout import TTS_AUTO_PLAY_TIMEOUT, TTS_AUTO_PLAY_YIELD_CPU_TIME
from core.app.apps.advanced_chat.app_generator_tts_publisher import AppGeneratorTTSPublisher, AudioTrunk
from core.app.apps.base_app_queue_manager import AppQueueManager, PublishFrom
from core.app.entities.app_invoke_entities import (
    AdvancedChatAppGenerateEntity,
    InvokeFrom,
)
from core.app.entities.queue_entities import (
    QueueAdvancedChatMessageEndEvent,
    QueueAnnotationReplyEvent,
    QueueErrorEvent,
    QueueIterationCompletedEvent,
    QueueIterationNextEvent,
    QueueIterationStartEvent,
    QueueMessageReplaceEvent,
    QueueNodeExceptionEvent,
    QueueNodeFailedEvent,
    QueueNodeInIterationFailedEvent,
    QueueNodeRetryEvent,
    QueueNodeStartedEvent,
    QueueNodeSucceededEvent,
    QueueParallelBranchRunFailedEvent,
    QueueParallelBranchRunStartedEvent,
    QueueParallelBranchRunSucceededEvent,
    QueuePingEvent,
    QueueRetrieverResourcesEvent,
    QueueStopEvent,
    QueueTextChunkEvent,
    QueueWorkflowFailedEvent,
    QueueWorkflowPartialSuccessEvent,
    QueueWorkflowStartedEvent,
    QueueWorkflowSucceededEvent,
)
from core.app.entities.task_entities import (
    ChatbotAppBlockingResponse,
    ChatbotAppStreamResponse,
    ErrorStreamResponse,
    MessageAudioEndStreamResponse,
    MessageAudioStreamResponse,
    MessageEndStreamResponse,
    StreamResponse,
    WorkflowTaskState,
)
from core.app.task_pipeline.based_generate_task_pipeline import BasedGenerateTaskPipeline
from core.app.task_pipeline.message_cycle_manage import MessageCycleManage
from core.app.task_pipeline.workflow_cycle_manage import WorkflowCycleManage
from core.model_runtime.entities.llm_entities import LLMUsage
from core.model_runtime.utils.encoders import jsonable_encoder
from core.ops.ops_trace_manager import TraceQueueManager
from core.workflow.enums import SystemVariableKey
from core.workflow.graph_engine.entities.graph_runtime_state import GraphRuntimeState
from core.workflow.nodes import NodeType
from events.message_event import message_was_created
from extensions.ext_database import db
from models import Conversation, EndUser, Message, MessageFile
from models.account import Account
from models.enums import CreatedByRole
from models.workflow import (
    Workflow,
    WorkflowRunStatus,
)

logger = logging.getLogger(__name__)


class AdvancedChatAppGenerateTaskPipeline:
    """
    AdvancedChatAppGenerateTaskPipeline is a class that generate stream output and state management for Application.
    """

    def __init__(
        self,
        application_generate_entity: AdvancedChatAppGenerateEntity,
        workflow: Workflow,
        queue_manager: AppQueueManager,
        conversation: Conversation,
        message: Message,
        user: Union[Account, EndUser],
        stream: bool,
        dialogue_count: int,
    ) -> None:
        self._base_task_pipeline = BasedGenerateTaskPipeline(
            application_generate_entity=application_generate_entity,
            queue_manager=queue_manager,
            stream=stream,
        )

        if isinstance(user, EndUser):
            self._user_id = user.id
            user_session_id = user.session_id
            self._created_by_role = CreatedByRole.END_USER
        elif isinstance(user, Account):
            self._user_id = user.id
            user_session_id = user.id
            self._created_by_role = CreatedByRole.ACCOUNT
        else:
            raise NotImplementedError(f"User type not supported: {type(user)}")

        self._workflow_cycle_manager = WorkflowCycleManage(
            application_generate_entity=application_generate_entity,
            workflow_system_variables={
                SystemVariableKey.QUERY: message.query,
                SystemVariableKey.FILES: application_generate_entity.files,
                SystemVariableKey.CONVERSATION_ID: conversation.id,
                SystemVariableKey.USER_ID: user_session_id,
                SystemVariableKey.DIALOGUE_COUNT: dialogue_count,
                SystemVariableKey.APP_ID: application_generate_entity.app_config.app_id,
                SystemVariableKey.WORKFLOW_ID: workflow.id,
                SystemVariableKey.WORKFLOW_RUN_ID: application_generate_entity.workflow_run_id,
            },
        )

        self._task_state = WorkflowTaskState()
        self._message_cycle_manager = MessageCycleManage(
            application_generate_entity=application_generate_entity, task_state=self._task_state
        )

        self._application_generate_entity = application_generate_entity
        self._workflow_id = workflow.id
        self._workflow_features_dict = workflow.features_dict
        self._conversation_id = conversation.id
        self._conversation_mode = conversation.mode
        self._message_id = message.id
        self._message_created_at = int(message.created_at.timestamp())
        self._conversation_name_generate_thread: Thread | None = None
        self._recorded_files: list[Mapping[str, Any]] = []
        self._workflow_run_id: str = ""

    def process(self) -> Union[ChatbotAppBlockingResponse, Generator[ChatbotAppStreamResponse, None, None]]:
        """
        Process generate task pipeline.
        :return:
        """
        # start generate conversation name thread
        self._conversation_name_generate_thread = self._message_cycle_manager._generate_conversation_name(
            conversation_id=self._conversation_id, query=self._application_generate_entity.query
        )

        generator = self._wrapper_process_stream_response(trace_manager=self._application_generate_entity.trace_manager)

        if self._base_task_pipeline._stream:
            return self._to_stream_response(generator)
        else:
            return self._to_blocking_response(generator)

    def _to_blocking_response(self, generator: Generator[StreamResponse, None, None]) -> ChatbotAppBlockingResponse:
        """
        Process blocking response.
        :return:
        """
        for stream_response in generator:
            if isinstance(stream_response, ErrorStreamResponse):
                raise stream_response.err
            elif isinstance(stream_response, MessageEndStreamResponse):
                extras = {}
                if stream_response.metadata:
                    extras["metadata"] = stream_response.metadata

                return ChatbotAppBlockingResponse(
                    task_id=stream_response.task_id,
                    data=ChatbotAppBlockingResponse.Data(
                        id=self._message_id,
                        mode=self._conversation_mode,
                        conversation_id=self._conversation_id,
                        message_id=self._message_id,
                        answer=self._task_state.answer,
                        created_at=self._message_created_at,
                        **extras,
                    ),
                )
            else:
                continue

        raise ValueError("queue listening stopped unexpectedly.")

    def _to_stream_response(
        self, generator: Generator[StreamResponse, None, None]
    ) -> Generator[ChatbotAppStreamResponse, Any, None]:
        """
        To stream response.
        :return:
        """
        for stream_response in generator:
            yield ChatbotAppStreamResponse(
                conversation_id=self._conversation_id,
                message_id=self._message_id,
                created_at=self._message_created_at,
                stream_response=stream_response,
            )

    def _listen_audio_msg(self, publisher: AppGeneratorTTSPublisher | None, task_id: str):
        if not publisher:
            return None
        audio_msg = publisher.check_and_get_audio()
        if audio_msg and isinstance(audio_msg, AudioTrunk) and audio_msg.status != "finish":
            return MessageAudioStreamResponse(audio=audio_msg.audio, task_id=task_id)
        return None

    def _wrapper_process_stream_response(
        self, trace_manager: Optional[TraceQueueManager] = None
    ) -> Generator[StreamResponse, None, None]:
        tts_publisher = None
        task_id = self._application_generate_entity.task_id
        tenant_id = self._application_generate_entity.app_config.tenant_id
        features_dict = self._workflow_features_dict

        if (
            features_dict.get("text_to_speech")
            and features_dict["text_to_speech"].get("enabled")
            and features_dict["text_to_speech"].get("autoPlay") == "enabled"
        ):
            tts_publisher = AppGeneratorTTSPublisher(tenant_id, features_dict["text_to_speech"].get("voice"))

        for response in self._process_stream_response(tts_publisher=tts_publisher, trace_manager=trace_manager):
            while True:
                audio_response = self._listen_audio_msg(publisher=tts_publisher, task_id=task_id)
                if audio_response:
                    yield audio_response
                else:
                    break
            yield response

        start_listener_time = time.time()
        # timeout
        while (time.time() - start_listener_time) < TTS_AUTO_PLAY_TIMEOUT:
            try:
                if not tts_publisher:
                    break
                audio_trunk = tts_publisher.check_and_get_audio()
                if audio_trunk is None:
                    # release cpu
                    # sleep 20 ms ( 40ms => 1280 byte audio file,20ms => 640 byte audio file)
                    time.sleep(TTS_AUTO_PLAY_YIELD_CPU_TIME)
                    continue
                if audio_trunk.status == "finish":
                    break
                else:
                    start_listener_time = time.time()
                    yield MessageAudioStreamResponse(audio=audio_trunk.audio, task_id=task_id)
            except Exception as e:
                logger.exception(f"Failed to listen audio message, task_id: {task_id}")
                break
        if tts_publisher:
            yield MessageAudioEndStreamResponse(audio="", task_id=task_id)

    def _process_stream_response(
        self,
        tts_publisher: Optional[AppGeneratorTTSPublisher] = None,
        trace_manager: Optional[TraceQueueManager] = None,
    ) -> Generator[StreamResponse, None, None]:
        """
        Process stream response.
        :return:
        """
        # init fake graph runtime state
        graph_runtime_state: Optional[GraphRuntimeState] = None

        for queue_message in self._base_task_pipeline._queue_manager.listen():
            event = queue_message.event

            if isinstance(event, QueuePingEvent):
                yield self._base_task_pipeline._ping_stream_response()
            elif isinstance(event, QueueErrorEvent):
                with Session(db.engine, expire_on_commit=False) as session:
                    err = self._base_task_pipeline._handle_error(
                        event=event, session=session, message_id=self._message_id
                    )
                    session.commit()
                yield self._base_task_pipeline._error_to_stream_response(err)
                break
            elif isinstance(event, QueueWorkflowStartedEvent):
                # override graph runtime state
                graph_runtime_state = event.graph_runtime_state

                with Session(db.engine, expire_on_commit=False) as session:
                    # init workflow run
                    workflow_run = self._workflow_cycle_manager._handle_workflow_run_start(
                        session=session,
                        workflow_id=self._workflow_id,
                        user_id=self._user_id,
                        created_by_role=self._created_by_role,
                    )
                    self._workflow_run_id = workflow_run.id
                    message = self._get_message(session=session)
                    if not message:
                        raise ValueError(f"Message not found: {self._message_id}")
                    message.workflow_run_id = workflow_run.id
                    workflow_start_resp = self._workflow_cycle_manager._workflow_start_to_stream_response(
                        session=session, task_id=self._application_generate_entity.task_id, workflow_run=workflow_run
                    )
                    session.commit()

                yield workflow_start_resp
            elif isinstance(
                event,
                QueueNodeRetryEvent,
            ):
                if not self._workflow_run_id:
                    raise ValueError("workflow run not initialized.")

                with Session(db.engine, expire_on_commit=False) as session:
                    workflow_run = self._workflow_cycle_manager._get_workflow_run(
                        session=session, workflow_run_id=self._workflow_run_id
                    )
                    workflow_node_execution = self._workflow_cycle_manager._handle_workflow_node_execution_retried(
                        session=session, workflow_run=workflow_run, event=event
                    )
                    node_retry_resp = self._workflow_cycle_manager._workflow_node_retry_to_stream_response(
                        session=session,
                        event=event,
                        task_id=self._application_generate_entity.task_id,
                        workflow_node_execution=workflow_node_execution,
                    )
                    session.commit()

                if node_retry_resp:
                    yield node_retry_resp
            elif isinstance(event, QueueNodeStartedEvent):
                if not self._workflow_run_id:
                    raise ValueError("workflow run not initialized.")

                with Session(db.engine, expire_on_commit=False) as session:
                    workflow_run = self._workflow_cycle_manager._get_workflow_run(
                        session=session, workflow_run_id=self._workflow_run_id
                    )
                    workflow_node_execution = self._workflow_cycle_manager._handle_node_execution_start(
                        session=session, workflow_run=workflow_run, event=event
                    )

                    node_start_resp = self._workflow_cycle_manager._workflow_node_start_to_stream_response(
                        session=session,
                        event=event,
                        task_id=self._application_generate_entity.task_id,
                        workflow_node_execution=workflow_node_execution,
                    )
                    session.commit()

                if node_start_resp:
                    yield node_start_resp
            elif isinstance(event, QueueNodeSucceededEvent):
                # Record files if it's an answer node or end node
                if event.node_type in [NodeType.ANSWER, NodeType.END]:
                    self._recorded_files.extend(
                        self._workflow_cycle_manager._fetch_files_from_node_outputs(event.outputs or {})
                    )

                with Session(db.engine, expire_on_commit=False) as session:
                    workflow_node_execution = self._workflow_cycle_manager._handle_workflow_node_execution_success(
                        session=session, event=event
                    )

                    node_finish_resp = self._workflow_cycle_manager._workflow_node_finish_to_stream_response(
                        session=session,
                        event=event,
                        task_id=self._application_generate_entity.task_id,
                        workflow_node_execution=workflow_node_execution,
                    )
                    session.commit()

                if node_finish_resp:
                    yield node_finish_resp
            elif isinstance(event, QueueNodeFailedEvent | QueueNodeInIterationFailedEvent | QueueNodeExceptionEvent):
                with Session(db.engine, expire_on_commit=False) as session:
                    workflow_node_execution = self._workflow_cycle_manager._handle_workflow_node_execution_failed(
                        session=session, event=event
                    )

                    node_finish_resp = self._workflow_cycle_manager._workflow_node_finish_to_stream_response(
                        session=session,
                        event=event,
                        task_id=self._application_generate_entity.task_id,
                        workflow_node_execution=workflow_node_execution,
                    )
                    session.commit()

                if node_finish_resp:
                    yield node_finish_resp
            elif isinstance(event, QueueParallelBranchRunStartedEvent):
                if not self._workflow_run_id:
                    raise ValueError("workflow run not initialized.")

                with Session(db.engine, expire_on_commit=False) as session:
                    workflow_run = self._workflow_cycle_manager._get_workflow_run(
                        session=session, workflow_run_id=self._workflow_run_id
                    )
                    parallel_start_resp = (
                        self._workflow_cycle_manager._workflow_parallel_branch_start_to_stream_response(
                            session=session,
                            task_id=self._application_generate_entity.task_id,
                            workflow_run=workflow_run,
                            event=event,
                        )
                    )

                yield parallel_start_resp
            elif isinstance(event, QueueParallelBranchRunSucceededEvent | QueueParallelBranchRunFailedEvent):
                if not self._workflow_run_id:
                    raise ValueError("workflow run not initialized.")

                with Session(db.engine, expire_on_commit=False) as session:
                    workflow_run = self._workflow_cycle_manager._get_workflow_run(
                        session=session, workflow_run_id=self._workflow_run_id
                    )
                    parallel_finish_resp = (
                        self._workflow_cycle_manager._workflow_parallel_branch_finished_to_stream_response(
                            session=session,
                            task_id=self._application_generate_entity.task_id,
                            workflow_run=workflow_run,
                            event=event,
                        )
                    )

                yield parallel_finish_resp
            elif isinstance(event, QueueIterationStartEvent):
                if not self._workflow_run_id:
                    raise ValueError("workflow run not initialized.")

                with Session(db.engine, expire_on_commit=False) as session:
                    workflow_run = self._workflow_cycle_manager._get_workflow_run(
                        session=session, workflow_run_id=self._workflow_run_id
                    )
                    iter_start_resp = self._workflow_cycle_manager._workflow_iteration_start_to_stream_response(
                        session=session,
                        task_id=self._application_generate_entity.task_id,
                        workflow_run=workflow_run,
                        event=event,
                    )

                yield iter_start_resp
            elif isinstance(event, QueueIterationNextEvent):
                if not self._workflow_run_id:
                    raise ValueError("workflow run not initialized.")

                with Session(db.engine, expire_on_commit=False) as session:
                    workflow_run = self._workflow_cycle_manager._get_workflow_run(
                        session=session, workflow_run_id=self._workflow_run_id
                    )
                    iter_next_resp = self._workflow_cycle_manager._workflow_iteration_next_to_stream_response(
                        session=session,
                        task_id=self._application_generate_entity.task_id,
                        workflow_run=workflow_run,
                        event=event,
                    )

                yield iter_next_resp
            elif isinstance(event, QueueIterationCompletedEvent):
                if not self._workflow_run_id:
                    raise ValueError("workflow run not initialized.")

                with Session(db.engine, expire_on_commit=False) as session:
                    workflow_run = self._workflow_cycle_manager._get_workflow_run(
                        session=session, workflow_run_id=self._workflow_run_id
                    )
                    iter_finish_resp = self._workflow_cycle_manager._workflow_iteration_completed_to_stream_response(
                        session=session,
                        task_id=self._application_generate_entity.task_id,
                        workflow_run=workflow_run,
                        event=event,
                    )

                yield iter_finish_resp
            elif isinstance(event, QueueWorkflowSucceededEvent):
                if not self._workflow_run_id:
                    raise ValueError("workflow run not initialized.")

                if not graph_runtime_state:
                    raise ValueError("workflow run not initialized.")

                with Session(db.engine, expire_on_commit=False) as session:
                    workflow_run = self._workflow_cycle_manager._handle_workflow_run_success(
                        session=session,
                        workflow_run_id=self._workflow_run_id,
                        start_at=graph_runtime_state.start_at,
                        total_tokens=graph_runtime_state.total_tokens,
                        total_steps=graph_runtime_state.node_run_steps,
                        outputs=event.outputs,
                        conversation_id=self._conversation_id,
                        trace_manager=trace_manager,
                    )

                    workflow_finish_resp = self._workflow_cycle_manager._workflow_finish_to_stream_response(
                        session=session, task_id=self._application_generate_entity.task_id, workflow_run=workflow_run
                    )
                    session.commit()

                yield workflow_finish_resp
                self._base_task_pipeline._queue_manager.publish(
                    QueueAdvancedChatMessageEndEvent(), PublishFrom.TASK_PIPELINE
                )
            elif isinstance(event, QueueWorkflowPartialSuccessEvent):
                if not self._workflow_run_id:
                    raise ValueError("workflow run not initialized.")
                if not graph_runtime_state:
                    raise ValueError("graph runtime state not initialized.")

                with Session(db.engine, expire_on_commit=False) as session:
                    workflow_run = self._workflow_cycle_manager._handle_workflow_run_partial_success(
                        session=session,
                        workflow_run_id=self._workflow_run_id,
                        start_at=graph_runtime_state.start_at,
                        total_tokens=graph_runtime_state.total_tokens,
                        total_steps=graph_runtime_state.node_run_steps,
                        outputs=event.outputs,
                        exceptions_count=event.exceptions_count,
                        conversation_id=None,
                        trace_manager=trace_manager,
                    )
                    workflow_finish_resp = self._workflow_cycle_manager._workflow_finish_to_stream_response(
                        session=session, task_id=self._application_generate_entity.task_id, workflow_run=workflow_run
                    )
                    session.commit()

                yield workflow_finish_resp
                self._base_task_pipeline._queue_manager.publish(
                    QueueAdvancedChatMessageEndEvent(), PublishFrom.TASK_PIPELINE
                )
            elif isinstance(event, QueueWorkflowFailedEvent):
                if not self._workflow_run_id:
                    raise ValueError("workflow run not initialized.")
                if not graph_runtime_state:
<<<<<<< HEAD
                    raise Exception("Graph runtime state not initialized.")

                workflow_run = self._handle_workflow_run_failed(
                    workflow_run=workflow_run,
                    start_at=graph_runtime_state.start_at,
                    total_tokens=graph_runtime_state.total_tokens,
                    total_steps=graph_runtime_state.node_run_steps,
                    status=WorkflowRunStatus.FAILED,
                    error=event.error,
                    conversation_id=self._conversation.id,
                    trace_manager=trace_manager,
                    exceptions_count=event.exceptions_count,
                )

                # Save message if there is partial result
                if self._task_state and self._task_state.answer:
                    self._save_message(graph_runtime_state=graph_runtime_state)

                yield self._workflow_finish_to_stream_response(
                    task_id=self._application_generate_entity.task_id, workflow_run=workflow_run
                )
=======
                    raise ValueError("graph runtime state not initialized.")
>>>>>>> c0d0c635

                with Session(db.engine, expire_on_commit=False) as session:
                    workflow_run = self._workflow_cycle_manager._handle_workflow_run_failed(
                        session=session,
                        workflow_run_id=self._workflow_run_id,
                        start_at=graph_runtime_state.start_at,
                        total_tokens=graph_runtime_state.total_tokens,
                        total_steps=graph_runtime_state.node_run_steps,
                        status=WorkflowRunStatus.FAILED,
                        error=event.error,
                        conversation_id=self._conversation_id,
                        trace_manager=trace_manager,
                        exceptions_count=event.exceptions_count,
                    )
                    workflow_finish_resp = self._workflow_cycle_manager._workflow_finish_to_stream_response(
                        session=session, task_id=self._application_generate_entity.task_id, workflow_run=workflow_run
                    )
                    err_event = QueueErrorEvent(error=ValueError(f"Run failed: {workflow_run.error}"))
                    err = self._base_task_pipeline._handle_error(
                        event=err_event, session=session, message_id=self._message_id
                    )
                    session.commit()

                yield workflow_finish_resp
                yield self._base_task_pipeline._error_to_stream_response(err)
                break
            elif isinstance(event, QueueStopEvent):
                if self._workflow_run_id and graph_runtime_state:
                    with Session(db.engine, expire_on_commit=False) as session:
                        workflow_run = self._workflow_cycle_manager._handle_workflow_run_failed(
                            session=session,
                            workflow_run_id=self._workflow_run_id,
                            start_at=graph_runtime_state.start_at,
                            total_tokens=graph_runtime_state.total_tokens,
                            total_steps=graph_runtime_state.node_run_steps,
                            status=WorkflowRunStatus.STOPPED,
                            error=event.get_stop_reason(),
                            conversation_id=self._conversation_id,
                            trace_manager=trace_manager,
                        )
                        workflow_finish_resp = self._workflow_cycle_manager._workflow_finish_to_stream_response(
                            session=session,
                            task_id=self._application_generate_entity.task_id,
                            workflow_run=workflow_run,
                        )
                        # Save message
                        self._save_message(session=session, graph_runtime_state=graph_runtime_state)
                        session.commit()

                    yield workflow_finish_resp

                yield self._message_end_to_stream_response()
                break
            elif isinstance(event, QueueRetrieverResourcesEvent):
                self._message_cycle_manager._handle_retriever_resources(event)

                with Session(db.engine, expire_on_commit=False) as session:
                    message = self._get_message(session=session)
                    message.message_metadata = (
                        json.dumps(jsonable_encoder(self._task_state.metadata)) if self._task_state.metadata else None
                    )
                    session.commit()
            elif isinstance(event, QueueAnnotationReplyEvent):
                self._message_cycle_manager._handle_annotation_reply(event)

                with Session(db.engine, expire_on_commit=False) as session:
                    message = self._get_message(session=session)
                    message.message_metadata = (
                        json.dumps(jsonable_encoder(self._task_state.metadata)) if self._task_state.metadata else None
                    )
                    session.commit()
            elif isinstance(event, QueueTextChunkEvent):
                delta_text = event.text
                if delta_text is None:
                    continue

                # handle output moderation chunk
                should_direct_answer = self._handle_output_moderation_chunk(delta_text)
                if should_direct_answer:
                    continue

                # only publish tts message at text chunk streaming
                if tts_publisher:
                    tts_publisher.publish(queue_message)

                self._task_state.answer += delta_text
                yield self._message_cycle_manager._message_to_stream_response(
                    answer=delta_text, message_id=self._message_id, from_variable_selector=event.from_variable_selector
                )
            elif isinstance(event, QueueMessageReplaceEvent):
                # published by moderation
                yield self._message_cycle_manager._message_replace_to_stream_response(answer=event.text)
            elif isinstance(event, QueueAdvancedChatMessageEndEvent):
                if not graph_runtime_state:
                    raise ValueError("graph runtime state not initialized.")

                output_moderation_answer = self._base_task_pipeline._handle_output_moderation_when_task_finished(
                    self._task_state.answer
                )
                if output_moderation_answer:
                    self._task_state.answer = output_moderation_answer
                    yield self._message_cycle_manager._message_replace_to_stream_response(
                        answer=output_moderation_answer
                    )

                # Save message
                with Session(db.engine, expire_on_commit=False) as session:
                    self._save_message(session=session, graph_runtime_state=graph_runtime_state)
                    session.commit()

                yield self._message_end_to_stream_response()
            else:
                continue

        # publish None when task finished
        if tts_publisher:
            tts_publisher.publish(None)

        if self._conversation_name_generate_thread:
            self._conversation_name_generate_thread.join()

    def _save_message(self, *, session: Session, graph_runtime_state: Optional[GraphRuntimeState] = None) -> None:
        message = self._get_message(session=session)
        message.answer = self._task_state.answer
        message.provider_response_latency = time.perf_counter() - self._base_task_pipeline._start_at
        message.message_metadata = (
            json.dumps(jsonable_encoder(self._task_state.metadata)) if self._task_state.metadata else None
        )
        message_files = [
            MessageFile(
                message_id=message.id,
                type=file["type"],
                transfer_method=file["transfer_method"],
                url=file["remote_url"],
                belongs_to="assistant",
                upload_file_id=file["related_id"],
                created_by_role=CreatedByRole.ACCOUNT
                if message.invoke_from in {InvokeFrom.EXPLORE, InvokeFrom.DEBUGGER}
                else CreatedByRole.END_USER,
                created_by=message.from_account_id or message.from_end_user_id or "",
            )
            for file in self._recorded_files
        ]
        session.add_all(message_files)

        if graph_runtime_state and graph_runtime_state.llm_usage:
            usage = graph_runtime_state.llm_usage
            message.message_tokens = usage.prompt_tokens
            message.message_unit_price = usage.prompt_unit_price
            message.message_price_unit = usage.prompt_price_unit
            message.answer_tokens = usage.completion_tokens
            message.answer_unit_price = usage.completion_unit_price
            message.answer_price_unit = usage.completion_price_unit
            message.total_price = usage.total_price
            message.currency = usage.currency
            self._task_state.metadata["usage"] = jsonable_encoder(usage)
        else:
            self._task_state.metadata["usage"] = jsonable_encoder(LLMUsage.empty_usage())
        message_was_created.send(
            message,
            application_generate_entity=self._application_generate_entity,
        )

    def _message_end_to_stream_response(self) -> MessageEndStreamResponse:
        """
        Message end to stream response.
        :return:
        """
        extras = {}
        if self._task_state.metadata:
            extras["metadata"] = self._task_state.metadata.copy()

            if "annotation_reply" in extras["metadata"]:
                del extras["metadata"]["annotation_reply"]

        return MessageEndStreamResponse(
            task_id=self._application_generate_entity.task_id,
            id=self._message_id,
            files=self._recorded_files,
            metadata=extras.get("metadata", {}),
        )

    def _handle_output_moderation_chunk(self, text: str) -> bool:
        """
        Handle output moderation chunk.
        :param text: text
        :return: True if output moderation should direct output, otherwise False
        """
        if self._base_task_pipeline._output_moderation_handler:
            if self._base_task_pipeline._output_moderation_handler.should_direct_output():
                # stop subscribe new token when output moderation should direct output
                self._task_state.answer = self._base_task_pipeline._output_moderation_handler.get_final_output()
                self._base_task_pipeline._queue_manager.publish(
                    QueueTextChunkEvent(text=self._task_state.answer), PublishFrom.TASK_PIPELINE
                )

                self._base_task_pipeline._queue_manager.publish(
                    QueueStopEvent(stopped_by=QueueStopEvent.StopBy.OUTPUT_MODERATION), PublishFrom.TASK_PIPELINE
                )
                return True
            else:
                self._base_task_pipeline._output_moderation_handler.append_new_token(text)

        return False

    def _get_message(self, *, session: Session):
        stmt = select(Message).where(Message.id == self._message_id)
        message = session.scalar(stmt)
        if not message:
            raise ValueError(f"Message not found: {self._message_id}")
        return message<|MERGE_RESOLUTION|>--- conflicted
+++ resolved
@@ -528,31 +528,7 @@
                 if not self._workflow_run_id:
                     raise ValueError("workflow run not initialized.")
                 if not graph_runtime_state:
-<<<<<<< HEAD
-                    raise Exception("Graph runtime state not initialized.")
-
-                workflow_run = self._handle_workflow_run_failed(
-                    workflow_run=workflow_run,
-                    start_at=graph_runtime_state.start_at,
-                    total_tokens=graph_runtime_state.total_tokens,
-                    total_steps=graph_runtime_state.node_run_steps,
-                    status=WorkflowRunStatus.FAILED,
-                    error=event.error,
-                    conversation_id=self._conversation.id,
-                    trace_manager=trace_manager,
-                    exceptions_count=event.exceptions_count,
-                )
-
-                # Save message if there is partial result
-                if self._task_state and self._task_state.answer:
-                    self._save_message(graph_runtime_state=graph_runtime_state)
-
-                yield self._workflow_finish_to_stream_response(
-                    task_id=self._application_generate_entity.task_id, workflow_run=workflow_run
-                )
-=======
                     raise ValueError("graph runtime state not initialized.")
->>>>>>> c0d0c635
 
                 with Session(db.engine, expire_on_commit=False) as session:
                     workflow_run = self._workflow_cycle_manager._handle_workflow_run_failed(
@@ -574,6 +550,11 @@
                     err = self._base_task_pipeline._handle_error(
                         event=err_event, session=session, message_id=self._message_id
                     )
+
+                    # Save message if there is partial result
+                    if self._task_state and self._task_state.answer:
+                        self._save_message(graph_runtime_state=graph_runtime_state)
+
                     session.commit()
 
                 yield workflow_finish_resp
