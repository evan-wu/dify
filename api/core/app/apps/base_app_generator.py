--- conflicted
+++ resolved
@@ -1,11 +1,6 @@
-<<<<<<< HEAD
 import json
-from collections.abc import Generator, Mapping
+from collections.abc import Generator, Mapping, Sequence
 from typing import TYPE_CHECKING, Any, Optional, Union
-=======
-from collections.abc import Mapping, Sequence
-from typing import TYPE_CHECKING, Any, Optional
->>>>>>> 8028e75f
 
 from core.app.app_config.entities import VariableEntityType
 from core.file import File, FileUploadConfig
