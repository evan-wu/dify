--- conflicted
+++ resolved
@@ -50,7 +50,6 @@
         stream: Literal[False] = False,
     ) -> dict: ...
 
-<<<<<<< HEAD
     @overload
     def generate(
         self, app_model: App,
@@ -66,11 +65,6 @@
                  invoke_from: InvokeFrom,
                  stream: bool = True) \
             -> Union[dict, Generator[str, None, None]]:
-=======
-    def generate(
-        self, app_model: App, user: Union[Account, EndUser], args: Any, invoke_from: InvokeFrom, stream: bool = True
-    ) -> Union[dict, Generator[str, None, None]]:
->>>>>>> b6b1057a
         """
         Generate App response.
 
