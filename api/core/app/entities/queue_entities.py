--- conflicted
+++ resolved
@@ -316,7 +316,6 @@
     iteration_duration_map: Optional[dict[str, float]] = None
 
 
-<<<<<<< HEAD
 class QueueAgentLogEvent(AppQueueEvent):
     """
     QueueAgentLogEvent entity
@@ -330,7 +329,8 @@
     error: str | None
     status: str
     data: Mapping[str, Any]
-=======
+
+
 class QueueNodeRetryEvent(QueueNodeStartedEvent):
     """QueueNodeRetryEvent entity"""
 
@@ -343,7 +343,6 @@
 
     error: str
     retry_index: int  # retry index
->>>>>>> cdaef30c
 
 
 class QueueNodeInIterationFailedEvent(AppQueueEvent):
