from collections.abc import Mapping
from typing import Any

from configs import dify_config

from .exc import VariableError
from .segments import (
    ArrayAnySegment,
    FloatSegment,
    IntegerSegment,
    NoneSegment,
    ObjectSegment,
    Segment,
    StringSegment,
)
from .types import SegmentType
from .variables import (
    ArrayNumberVariable,
    ArrayObjectVariable,
    ArrayStringVariable,
    FloatVariable,
    IntegerVariable,
    ObjectVariable,
    SecretVariable,
    StringVariable,
    Variable,
)


<<<<<<< HEAD
def build_variable_from_mapping(m: Mapping[str, Any], /) -> Variable:
    if (value_type := m.get('value_type')) is None:
        raise ValueError('missing value type')
    if not m.get('name'):
        m['name'] = 'anonymous'
    if (value := m.get('value')) is None:
        raise ValueError('missing value')
=======
def build_variable_from_mapping(mapping: Mapping[str, Any], /) -> Variable:
    if (value_type := mapping.get('value_type')) is None:
        raise VariableError('missing value type')
    if not mapping.get('name'):
        raise VariableError('missing name')
    if (value := mapping.get('value')) is None:
        raise VariableError('missing value')
>>>>>>> 4ce47284
    match value_type:
        case SegmentType.STRING:
            result = StringVariable.model_validate(mapping)
        case SegmentType.SECRET:
            result = SecretVariable.model_validate(mapping)
        case SegmentType.NUMBER if isinstance(value, int):
            result = IntegerVariable.model_validate(mapping)
        case SegmentType.NUMBER if isinstance(value, float):
            result = FloatVariable.model_validate(mapping)
        case SegmentType.NUMBER if not isinstance(value, float | int):
            raise VariableError(f'invalid number value {value}')
        case SegmentType.OBJECT if isinstance(value, dict):
            result = ObjectVariable.model_validate(mapping)
        case SegmentType.ARRAY_STRING if isinstance(value, list):
            result = ArrayStringVariable.model_validate(mapping)
        case SegmentType.ARRAY_NUMBER if isinstance(value, list):
            result = ArrayNumberVariable.model_validate(mapping)
        case SegmentType.ARRAY_OBJECT if isinstance(value, list):
            result = ArrayObjectVariable.model_validate(mapping)
        case _:
            raise VariableError(f'not supported value type {value_type}')
    if result.size > dify_config.MAX_VARIABLE_SIZE:
        raise VariableError(f'variable size {result.size} exceeds limit {dify_config.MAX_VARIABLE_SIZE}')
    return result


def build_segment(value: Any, /) -> Segment:
    if value is None:
        return NoneSegment()
    if isinstance(value, str):
        return StringSegment(value=value)
    if isinstance(value, int):
        return IntegerSegment(value=value)
    if isinstance(value, float):
        return FloatSegment(value=value)
    if isinstance(value, dict):
        return ObjectSegment(value=value)
    if isinstance(value, list):
        return ArrayAnySegment(value=value)
    raise ValueError(f'not supported value {value}')<|MERGE_RESOLUTION|>--- conflicted
+++ resolved
@@ -27,23 +27,13 @@
 )
 
 
-<<<<<<< HEAD
-def build_variable_from_mapping(m: Mapping[str, Any], /) -> Variable:
-    if (value_type := m.get('value_type')) is None:
-        raise ValueError('missing value type')
-    if not m.get('name'):
-        m['name'] = 'anonymous'
-    if (value := m.get('value')) is None:
-        raise ValueError('missing value')
-=======
 def build_variable_from_mapping(mapping: Mapping[str, Any], /) -> Variable:
     if (value_type := mapping.get('value_type')) is None:
         raise VariableError('missing value type')
     if not mapping.get('name'):
-        raise VariableError('missing name')
+        mapping['name'] = 'anonymous'
     if (value := mapping.get('value')) is None:
         raise VariableError('missing value')
->>>>>>> 4ce47284
     match value_type:
         case SegmentType.STRING:
             result = StringVariable.model_validate(mapping)
