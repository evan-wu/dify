--- conflicted
+++ resolved
@@ -28,21 +28,12 @@
 
 
 def build_variable_from_mapping(mapping: Mapping[str, Any], /) -> Variable:
-<<<<<<< HEAD
-    if (value_type := mapping.get('value_type')) is None:
-        raise VariableError('missing value type')
-    if not mapping.get('name'):
-        mapping['name'] = 'anonymous'
-    if (value := mapping.get('value')) is None:
-        raise VariableError('missing value')
-=======
     if (value_type := mapping.get("value_type")) is None:
         raise VariableError("missing value type")
     if not mapping.get("name"):
-        raise VariableError("missing name")
+        mapping["name"] = "anonymous"
     if (value := mapping.get("value")) is None:
         raise VariableError("missing value")
->>>>>>> 1ec83e49
     match value_type:
         case SegmentType.STRING:
             result = StringVariable.model_validate(mapping)
