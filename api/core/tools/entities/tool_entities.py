--- conflicted
+++ resolved
@@ -1,13 +1,8 @@
 import base64
 import enum
 from collections.abc import Mapping
-<<<<<<< HEAD
-from enum import Enum, StrEnum
-from typing import Any, Optional, Union, cast
-=======
 from enum import Enum
 from typing import Any, Optional, Union
->>>>>>> 09a5f8da
 
 from pydantic import BaseModel, ConfigDict, Field, ValidationInfo, field_serializer, field_validator, model_validator
 
@@ -440,34 +435,4 @@
     tool_parameters: Mapping[str, Parameter] = Field(..., description="Parameters, type llm")
 
     def to_plugin_parameter(self) -> dict[str, Any]:
-<<<<<<< HEAD
-        return self.model_dump()
-
-
-class ToolEntity(BaseModel):
-    identity: ToolIdentity
-    parameters: list[ToolParameter] = Field(default_factory=list)
-    description: Optional[ToolDescription] = None
-    output_schema: Optional[dict] = None
-    has_runtime_parameters: bool = Field(default=False, description="Whether the tool has runtime parameters")
-
-    # pydantic configs
-    model_config = ConfigDict(protected_namespaces=())
-
-    @field_validator("parameters", mode="before")
-    @classmethod
-    def set_parameters(cls, v, validation_info: ValidationInfo) -> list[ToolParameter]:
-        return v or []
-
-
-class ToolProviderEntity(BaseModel):
-    identity: ToolProviderIdentity
-    plugin_id: Optional[str] = None
-    credentials_schema: list[ProviderConfig] = Field(default_factory=list)
-
-
-class ToolProviderEntityWithPlugin(ToolProviderEntity):
-    tools: list[ToolEntity] = Field(default_factory=list)
-=======
-        return self.model_dump()
->>>>>>> 09a5f8da
+        return self.model_dump()