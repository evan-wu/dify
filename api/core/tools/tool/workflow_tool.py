--- conflicted
+++ resolved
@@ -1,12 +1,8 @@
 import json
 import logging
 from copy import deepcopy
-<<<<<<< HEAD
 from datetime import UTC, datetime
-from typing import Any, Optional, Union
-=======
 from typing import Any, Optional, Union, cast
->>>>>>> c0d0c635
 
 from core.file import FILE_MODEL_IDENTITY, File, FileTransferMethod
 from core.tools.entities.tool_entities import ToolInvokeMessage, ToolParameter, ToolProviderType
