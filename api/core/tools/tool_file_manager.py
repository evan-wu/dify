--- conflicted
+++ resolved
@@ -8,11 +8,8 @@
 from typing import Optional, Union
 from uuid import uuid4
 
-<<<<<<< HEAD
-=======
 import httpx
 
->>>>>>> cdaef30c
 from configs import dify_config
 from core.helper import ssrf_proxy
 from extensions.ext_database import db
@@ -101,7 +98,7 @@
             response = ssrf_proxy.get(file_url)
             response.raise_for_status()
             blob = response.content
-        except httpx.TimeoutException as e:
+        except httpx.TimeoutException:
             raise ValueError(f"timeout when downloading file from {file_url}")
 
         mimetype = guess_type(file_url)[0] or "octet/stream"
@@ -221,6 +218,6 @@
 
 
 # init tool_file_parser
-from core.file.tool_file_parser import tool_file_manager
+from core.file.tool_file_parser import tool_file_manager  # noqa: E402
 
 tool_file_manager["manager"] = ToolFileManager