from enum import Enum
from typing import Any, Optional

from pydantic import BaseModel

from core.model_runtime.entities.llm_entities import LLMUsage
from models import WorkflowNodeExecutionStatus


class NodeType(Enum):
    """
    Node Types.
    """

    START = "start"
    END = "end"
    ANSWER = "answer"
    LLM = "llm"
    KNOWLEDGE_RETRIEVAL = "knowledge-retrieval"
    IF_ELSE = "if-else"
    CODE = "code"
    TEMPLATE_TRANSFORM = "template-transform"
    QUESTION_CLASSIFIER = "question-classifier"
    HTTP_REQUEST = "http-request"
    TOOL = "tool"
    VARIABLE_AGGREGATOR = "variable-aggregator"
    # TODO: merge this into VARIABLE_AGGREGATOR
<<<<<<< HEAD
    VARIABLE_ASSIGNER = 'variable-assigner'
    LOOP = 'loop'
    ITERATION = 'iteration'
    PARAMETER_EXTRACTOR = 'parameter-extractor'
    CONVERSATION_VARIABLE_ASSIGNER = 'assigner'
    COLLECT = 'collect'
=======
    VARIABLE_ASSIGNER = "variable-assigner"
    LOOP = "loop"
    ITERATION = "iteration"
    ITERATION_START = "iteration-start"  # fake start node for iteration
    PARAMETER_EXTRACTOR = "parameter-extractor"
    CONVERSATION_VARIABLE_ASSIGNER = "assigner"
>>>>>>> 1ec83e49

    @classmethod
    def value_of(cls, value: str) -> "NodeType":
        """
        Get value of given node type.

        :param value: node type value
        :return: node type
        """
        for node_type in cls:
            if node_type.value == value:
                return node_type
        raise ValueError(f"invalid node type value {value}")


class NodeRunMetadataKey(Enum):
    """
    Node Run Metadata Key.
    """

    TOTAL_TOKENS = "total_tokens"
    TOTAL_PRICE = "total_price"
    CURRENCY = "currency"
    TOOL_INFO = "tool_info"
    ITERATION_ID = "iteration_id"
    ITERATION_INDEX = "iteration_index"
    PARALLEL_ID = "parallel_id"
    PARALLEL_START_NODE_ID = "parallel_start_node_id"
    PARENT_PARALLEL_ID = "parent_parallel_id"
    PARENT_PARALLEL_START_NODE_ID = "parent_parallel_start_node_id"


class NodeRunResult(BaseModel):
    """
    Node Run Result.
    """

    status: WorkflowNodeExecutionStatus = WorkflowNodeExecutionStatus.RUNNING

    inputs: Optional[dict[str, Any]] = None  # node inputs
    process_data: Optional[dict[str, Any]] = None  # process data
    outputs: Optional[dict[str, Any]] = None  # node outputs
    metadata: Optional[dict[NodeRunMetadataKey, Any]] = None  # node metadata
    llm_usage: Optional[LLMUsage] = None  # llm usage

    edge_source_handle: Optional[str] = None  # source handle id of node with multiple branches

    error: Optional[str] = None  # error message if status is failed


class UserFrom(Enum):
    """
    User from
    """

    ACCOUNT = "account"
    END_USER = "end-user"

    @classmethod
    def value_of(cls, value: str) -> "UserFrom":
        """
        Value of
        :param value: value
        :return:
        """
        for item in cls:
            if item.value == value:
                return item
        raise ValueError(f"Invalid value: {value}")<|MERGE_RESOLUTION|>--- conflicted
+++ resolved
@@ -25,21 +25,13 @@
     TOOL = "tool"
     VARIABLE_AGGREGATOR = "variable-aggregator"
     # TODO: merge this into VARIABLE_AGGREGATOR
-<<<<<<< HEAD
-    VARIABLE_ASSIGNER = 'variable-assigner'
-    LOOP = 'loop'
-    ITERATION = 'iteration'
-    PARAMETER_EXTRACTOR = 'parameter-extractor'
-    CONVERSATION_VARIABLE_ASSIGNER = 'assigner'
-    COLLECT = 'collect'
-=======
     VARIABLE_ASSIGNER = "variable-assigner"
     LOOP = "loop"
     ITERATION = "iteration"
+    COLLECT = "collect"
     ITERATION_START = "iteration-start"  # fake start node for iteration
     PARAMETER_EXTRACTOR = "parameter-extractor"
     CONVERSATION_VARIABLE_ASSIGNER = "assigner"
->>>>>>> 1ec83e49
 
     @classmethod
     def value_of(cls, value: str) -> "NodeType":
