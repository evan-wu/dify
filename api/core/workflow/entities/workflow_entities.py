from typing import Optional

from pydantic import BaseModel

from core.app.entities.app_invoke_entities import InvokeFrom
from core.workflow.entities.base_node_data_entities import BaseIterationState
from core.workflow.entities.node_entities import NodeRunResult
from core.workflow.entities.variable_pool import VariablePool
from core.workflow.nodes.base_node import BaseNode, UserFrom
from core.workflow.nodes.collect.entities import CollectState
from models.workflow import Workflow, WorkflowType


class WorkflowNodeAndResult:
    node: BaseNode
    result: Optional[NodeRunResult] = None

    def __init__(self, node: BaseNode, result: Optional[NodeRunResult] = None):
        self.node = node
        self.result = result


class WorkflowRunState:
    tenant_id: str
    app_id: str
    workflow_id: str
    workflow_type: WorkflowType
    user_id: str
    user_from: UserFrom
    invoke_from: InvokeFrom

    workflow_call_depth: int

    start_at: float
    variable_pool: VariablePool

    total_tokens: int = 0

    workflow_nodes_and_results: list[WorkflowNodeAndResult]

    class NodeRun(BaseModel):
        node_id: str
        iteration_node_id: str

    workflow_node_runs: list[NodeRun]
    workflow_node_steps: int

    current_iteration_state: Optional[BaseIterationState]
    current_collect_state: Optional[CollectState]

    def __init__(
        self,
        workflow: Workflow,
        start_at: float,
        variable_pool: VariablePool,
        user_id: str,
        user_from: UserFrom,
        invoke_from: InvokeFrom,
        workflow_call_depth: int,
    ):
        self.workflow_id = workflow.id
        self.tenant_id = workflow.tenant_id
        self.app_id = workflow.app_id
        self.workflow_type = WorkflowType.value_of(workflow.type)
        self.user_id = user_id
        self.user_from = user_from
        self.invoke_from = invoke_from
        self.workflow_call_depth = workflow_call_depth

        self.start_at = start_at
        self.variable_pool = variable_pool

        self.total_tokens = 0

<<<<<<< HEAD
        self.current_iteration_state = None
        self.current_collect_state = None
=======
>>>>>>> 1ec83e49
        self.workflow_node_steps = 1
        self.workflow_node_runs = []
        self.current_iteration_state = None<|MERGE_RESOLUTION|>--- conflicted
+++ resolved
@@ -72,11 +72,7 @@
 
         self.total_tokens = 0
 
-<<<<<<< HEAD
-        self.current_iteration_state = None
-        self.current_collect_state = None
-=======
->>>>>>> 1ec83e49
         self.workflow_node_steps = 1
         self.workflow_node_runs = []
-        self.current_iteration_state = None+        self.current_iteration_state = None
+        self.current_collect_state = None