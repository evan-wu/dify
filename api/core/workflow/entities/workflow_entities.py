--- conflicted
+++ resolved
@@ -3,16 +3,8 @@
 from pydantic import BaseModel
 
 from core.app.entities.app_invoke_entities import InvokeFrom
-<<<<<<< HEAD
-from core.workflow.entities.base_node_data_entities import BaseIterationState
-from core.workflow.entities.node_entities import NodeRunResult
-from core.workflow.entities.variable_pool import VariablePool
-from core.workflow.nodes.base_node import BaseNode, UserFrom
-from core.workflow.nodes.collect.entities import CollectState
-=======
 from core.workflow.nodes.base import BaseIterationState, BaseNode
 from models.enums import UserFrom
->>>>>>> e71f4948
 from models.workflow import Workflow, WorkflowType
 
 from .node_entities import NodeRunResult
@@ -54,7 +46,6 @@
     workflow_node_steps: int
 
     current_iteration_state: Optional[BaseIterationState]
-    current_collect_state: Optional[CollectState]
 
     def __init__(
         self,
@@ -82,5 +73,4 @@
 
         self.workflow_node_steps = 1
         self.workflow_node_runs = []
-        self.current_iteration_state = None
-        self.current_collect_state = None+        self.current_iteration_state = None