import logging
import queue
import time
import uuid
from collections.abc import Generator, Mapping
from concurrent.futures import ThreadPoolExecutor, wait
from typing import Any, Optional
import json

from flask import Flask, current_app

from core.app.apps.base_app_queue_manager import GenerateTaskStoppedError
from core.app.entities.app_invoke_entities import InvokeFrom
<<<<<<< HEAD
from core.app.segments import factory
from core.workflow.entities.node_entities import (
    NodeRunMetadataKey,
    NodeType,
    UserFrom,
)
=======
from core.workflow.entities.node_entities import NodeRunMetadataKey
>>>>>>> e71f4948
from core.workflow.entities.variable_pool import VariablePool, VariableValue
from core.workflow.graph_engine.condition_handlers.condition_manager import ConditionManager
from core.workflow.graph_engine.entities.event import (
    BaseIterationEvent,
    GraphEngineEvent,
    GraphRunFailedEvent,
    GraphRunStartedEvent,
    GraphRunSucceededEvent,
    NodeRunFailedEvent,
    NodeRunRetrieverResourceEvent,
    NodeRunStartedEvent,
    NodeRunStreamChunkEvent,
    NodeRunSucceededEvent,
    ParallelBranchRunFailedEvent,
    ParallelBranchRunStartedEvent,
    ParallelBranchRunSucceededEvent,
)
from core.workflow.graph_engine.entities.graph import Graph, GraphEdge
from core.workflow.graph_engine.entities.graph_init_params import GraphInitParams
from core.workflow.graph_engine.entities.graph_runtime_state import GraphRuntimeState
from core.workflow.graph_engine.entities.runtime_route_state import RouteNodeState
from core.workflow.nodes import NodeType
from core.workflow.nodes.answer.answer_stream_processor import AnswerStreamProcessor
<<<<<<< HEAD
from core.workflow.nodes.base_node import BaseNode
from core.workflow.nodes.collect.collect_node import CollectNode
=======
from core.workflow.nodes.base import BaseNode
>>>>>>> e71f4948
from core.workflow.nodes.end.end_stream_processor import EndStreamProcessor
from core.workflow.nodes.event import RunCompletedEvent, RunRetrieverResourceEvent, RunStreamChunkEvent
from core.workflow.nodes.node_mapping import node_type_classes_mapping
from extensions.ext_database import db
<<<<<<< HEAD
from models.workflow import (
    Workflow,
    WorkflowNodeExecutionStatus,
    WorkflowRunningCollect,
    WorkflowType
)
=======
from models.enums import UserFrom
from models.workflow import WorkflowNodeExecutionStatus, WorkflowType

>>>>>>> e71f4948
logger = logging.getLogger(__name__)


class GraphEngineThreadPool(ThreadPoolExecutor):
    def __init__(
        self, max_workers=None, thread_name_prefix="", initializer=None, initargs=(), max_submit_count=100
    ) -> None:
        super().__init__(max_workers, thread_name_prefix, initializer, initargs)
        self.max_submit_count = max_submit_count
        self.submit_count = 0

    def submit(self, fn, *args, **kwargs):
        self.submit_count += 1
        self.check_is_full()

        return super().submit(fn, *args, **kwargs)

    def task_done_callback(self, future):
        self.submit_count -= 1

    def check_is_full(self) -> None:
        print(f"submit_count: {self.submit_count}, max_submit_count: {self.max_submit_count}")
        if self.submit_count > self.max_submit_count:
            raise ValueError(f"Max submit count {self.max_submit_count} of workflow thread pool reached.")


class GraphEngine:
    workflow_thread_pool_mapping: dict[str, GraphEngineThreadPool] = {}

    def __init__(
        self,
        tenant_id: str,
        app_id: str,
        workflow_type: WorkflowType,
        workflow_id: str,
        user_id: str,
        user_from: UserFrom,
        invoke_from: InvokeFrom,
        call_depth: int,
        graph: Graph,
        graph_config: Mapping[str, Any],
        variable_pool: VariablePool,
        max_execution_steps: int,
        max_execution_time: int,
        thread_pool_id: Optional[str] = None,
    ) -> None:
        thread_pool_max_submit_count = 100
        thread_pool_max_workers = 10

        # init thread pool
        if thread_pool_id:
            if thread_pool_id not in GraphEngine.workflow_thread_pool_mapping:
                raise ValueError(f"Max submit count {thread_pool_max_submit_count} of workflow thread pool reached.")

            self.thread_pool_id = thread_pool_id
            self.thread_pool = GraphEngine.workflow_thread_pool_mapping[thread_pool_id]
            self.is_main_thread_pool = False
        else:
            self.thread_pool = GraphEngineThreadPool(
                max_workers=thread_pool_max_workers, max_submit_count=thread_pool_max_submit_count
            )
            self.thread_pool_id = str(uuid.uuid4())
            self.is_main_thread_pool = True
            GraphEngine.workflow_thread_pool_mapping[self.thread_pool_id] = self.thread_pool

        self.graph = graph
        self.init_params = GraphInitParams(
            tenant_id=tenant_id,
            app_id=app_id,
            workflow_type=workflow_type,
            workflow_id=workflow_id,
            graph_config=graph_config,
            user_id=user_id,
            user_from=user_from,
            invoke_from=invoke_from,
            call_depth=call_depth,
        )

        self.graph_runtime_state = GraphRuntimeState(variable_pool=variable_pool, start_at=time.perf_counter())

        self.max_execution_steps = max_execution_steps
        self.max_execution_time = max_execution_time

    def run(self) -> Generator[GraphEngineEvent, None, None]:
        # trigger graph run start event
        yield GraphRunStartedEvent()

        try:
            stream_processor_cls: type[AnswerStreamProcessor | EndStreamProcessor]
            if self.init_params.workflow_type == WorkflowType.CHAT:
                stream_processor_cls = AnswerStreamProcessor
            else:
                stream_processor_cls = EndStreamProcessor

            stream_processor = stream_processor_cls(
                graph=self.graph, variable_pool=self.graph_runtime_state.variable_pool
            )

            # run graph

            # load pending collect, can skip if workflow has no Collect Node
            collect_nodes = [node for node in [self.graph.node_id_config_mapping[node_id]
                                               for node_id in self.graph.node_ids]
                             if node.get("data", {}).get("type")
                             and node.get("data", {}).get("type").lower() == NodeType.COLLECT.value
            ]
            pending_collect_node_id = None
            if collect_nodes:
                workflow = db.session.query(Workflow).filter(
                    Workflow.id == self.init_params.workflow_id
                ).first()
                pending_collect_node_id = self._load_workflow_running_collect(workflow, self.graph_runtime_state)
                if pending_collect_node_id:
                    # set _is_resumed_collect_
                    self.graph_runtime_state.variable_pool.add(
                        (pending_collect_node_id, CollectNode.VAR_NAME_IS_RESUMED_COLLECT),
                        True
                    )

            generator = stream_processor.process(self._run(start_node_id=self.graph.root_node_id if
                                                 not pending_collect_node_id else pending_collect_node_id))

            for item in generator:
                try:
                    yield item
                    if isinstance(item, NodeRunFailedEvent):
                        yield GraphRunFailedEvent(error=item.route_node_state.failed_reason or "Unknown error.")
                        return
                    elif isinstance(item, NodeRunSucceededEvent):
                        if item.node_type == NodeType.END:
                            self.graph_runtime_state.outputs = (
                                item.route_node_state.node_run_result.outputs
                                if item.route_node_state.node_run_result
                                and item.route_node_state.node_run_result.outputs
                                else {}
                            )
                        elif item.node_type == NodeType.ANSWER:
                            if "answer" not in self.graph_runtime_state.outputs:
                                self.graph_runtime_state.outputs["answer"] = ""

                            self.graph_runtime_state.outputs["answer"] += "\n" + (
                                item.route_node_state.node_run_result.outputs.get("answer", "")
                                if item.route_node_state.node_run_result
                                and item.route_node_state.node_run_result.outputs
                                else ""
                            )

                            self.graph_runtime_state.outputs["answer"] = self.graph_runtime_state.outputs[
                                "answer"
                            ].strip()
                except Exception as e:
                    logger.exception(f"Graph run failed: {str(e)}")
                    yield GraphRunFailedEvent(error=str(e))
                    return

            # trigger graph run success event
            yield GraphRunSucceededEvent(outputs=self.graph_runtime_state.outputs)
            self._release_thread()
        except GraphRunFailedError as e:
            yield GraphRunFailedEvent(error=e.error)
            self._release_thread()
            return
        except Exception as e:
            logger.exception("Unknown Error when graph running")
            yield GraphRunFailedEvent(error=str(e))
            self._release_thread()
            raise e

    def _release_thread(self):
        if self.is_main_thread_pool and self.thread_pool_id in GraphEngine.workflow_thread_pool_mapping:
            del GraphEngine.workflow_thread_pool_mapping[self.thread_pool_id]

    def _run(
        self,
        start_node_id: str,
        in_parallel_id: Optional[str] = None,
        parent_parallel_id: Optional[str] = None,
        parent_parallel_start_node_id: Optional[str] = None,
    ) -> Generator[GraphEngineEvent, None, None]:
        parallel_start_node_id = None
        if in_parallel_id:
            parallel_start_node_id = start_node_id

        next_node_id = start_node_id
        previous_route_node_state: Optional[RouteNodeState] = None
        while True:
            # max steps reached
            if self.graph_runtime_state.node_run_steps > self.max_execution_steps:
                raise GraphRunFailedError("Max steps {} reached.".format(self.max_execution_steps))

            # or max execution time reached
            if self._is_timed_out(
                start_at=self.graph_runtime_state.start_at, max_execution_time=self.max_execution_time
            ):
                raise GraphRunFailedError("Max execution time {}s reached.".format(self.max_execution_time))

            # init route node state
            route_node_state = self.graph_runtime_state.node_run_state.create_node_state(node_id=next_node_id)

            # get node config
            node_id = route_node_state.node_id
            node_config = self.graph.node_id_config_mapping.get(node_id)
            if not node_config:
                raise GraphRunFailedError(f"Node {node_id} config not found.")

            # convert to specific node
            node_type = NodeType(node_config.get("data", {}).get("type"))
            node_cls = node_type_classes_mapping[node_type]

            previous_node_id = previous_route_node_state.node_id if previous_route_node_state else None

            # init workflow run state
            node_instance = node_cls(  # type: ignore
                id=route_node_state.id,
                config=node_config,
                graph_init_params=self.init_params,
                graph=self.graph,
                graph_runtime_state=self.graph_runtime_state,
                previous_node_id=previous_node_id,
                thread_pool_id=self.thread_pool_id,
            )

            # mark if exit workflow because of some node running result
            early_exit = False
            try:
                # run node
                generator = self._run_node(
                    node_instance=node_instance,
                    route_node_state=route_node_state,
                    parallel_id=in_parallel_id,
                    parallel_start_node_id=parallel_start_node_id,
                    parent_parallel_id=parent_parallel_id,
                    parent_parallel_start_node_id=parent_parallel_start_node_id,
                )

                for item in generator:
                    if isinstance(item, NodeRunStartedEvent):
                        self.graph_runtime_state.node_run_steps += 1
                        item.route_node_state.index = self.graph_runtime_state.node_run_steps
                    elif isinstance(item, GraphRunSucceededEvent):
                        # for collect node early exit
                        early_exit = True
                        break
                    yield item

                self.graph_runtime_state.node_run_state.node_state_mapping[route_node_state.id] = route_node_state

                # append route
                if previous_route_node_state:
                    self.graph_runtime_state.node_run_state.add_route(
                        source_node_state_id=previous_route_node_state.id, target_node_state_id=route_node_state.id
                    )
            except Exception as e:
                route_node_state.status = RouteNodeState.Status.FAILED
                route_node_state.failed_reason = str(e)
                yield NodeRunFailedEvent(
                    error=str(e),
                    id=node_instance.id,
                    node_id=next_node_id,
                    node_type=node_type,
                    node_data=node_instance.node_data,
                    route_node_state=route_node_state,
                    parallel_id=in_parallel_id,
                    parallel_start_node_id=parallel_start_node_id,
                    parent_parallel_id=parent_parallel_id,
                    parent_parallel_start_node_id=parent_parallel_start_node_id,
                )
                raise e

            if early_exit:
                logger.info('Early exiting workflow!')
                break

            # It may not be necessary, but it is necessary. :)
            if (
                self.graph.node_id_config_mapping[next_node_id].get("data", {}).get("type", "").lower()
                == NodeType.END.value
            ):
                break

            previous_route_node_state = route_node_state

            # get next node ids
            edge_mappings = self.graph.edge_mapping.get(next_node_id)
            if not edge_mappings:
                break

            if len(edge_mappings) == 1:
                edge = edge_mappings[0]

                if edge.run_condition:
                    result = ConditionManager.get_condition_handler(
                        init_params=self.init_params,
                        graph=self.graph,
                        run_condition=edge.run_condition,
                    ).check(
                        graph_runtime_state=self.graph_runtime_state,
                        previous_route_node_state=previous_route_node_state,
                    )

                    if not result:
                        break

                next_node_id = edge.target_node_id
            else:
                final_node_id = None

                if any(edge.run_condition for edge in edge_mappings):
                    # if nodes has run conditions, get node id which branch to take based on the run condition results
                    condition_edge_mappings = {}
                    for edge in edge_mappings:
                        if edge.run_condition:
                            run_condition_hash = edge.run_condition.hash
                            if run_condition_hash not in condition_edge_mappings:
                                condition_edge_mappings[run_condition_hash] = []

                            condition_edge_mappings[run_condition_hash].append(edge)

                    for _, sub_edge_mappings in condition_edge_mappings.items():
                        if len(sub_edge_mappings) == 0:
                            continue

                        edge = sub_edge_mappings[0]

                        result = ConditionManager.get_condition_handler(
                            init_params=self.init_params,
                            graph=self.graph,
                            run_condition=edge.run_condition,
                        ).check(
                            graph_runtime_state=self.graph_runtime_state,
                            previous_route_node_state=previous_route_node_state,
                        )

                        if not result:
                            continue

                        if len(sub_edge_mappings) == 1:
                            final_node_id = edge.target_node_id
                        else:
                            parallel_generator = self._run_parallel_branches(
                                edge_mappings=sub_edge_mappings,
                                in_parallel_id=in_parallel_id,
                                parallel_start_node_id=parallel_start_node_id,
                            )

                            for item in parallel_generator:
                                if isinstance(item, str):
                                    final_node_id = item
                                else:
                                    yield item

                        break

                    if not final_node_id:
                        break

                    next_node_id = final_node_id
                else:
                    parallel_generator = self._run_parallel_branches(
                        edge_mappings=edge_mappings,
                        in_parallel_id=in_parallel_id,
                        parallel_start_node_id=parallel_start_node_id,
                    )

                    for item in parallel_generator:
                        if isinstance(item, str):
                            final_node_id = item
                        else:
                            yield item

                    if not final_node_id:
                        break

                    next_node_id = final_node_id

            if in_parallel_id and self.graph.node_parallel_mapping.get(next_node_id, "") != in_parallel_id:
                break

    def _run_parallel_branches(
        self,
        edge_mappings: list[GraphEdge],
        in_parallel_id: Optional[str] = None,
        parallel_start_node_id: Optional[str] = None,
    ) -> Generator[GraphEngineEvent | str, None, None]:
        # if nodes has no run conditions, parallel run all nodes
        parallel_id = self.graph.node_parallel_mapping.get(edge_mappings[0].target_node_id)
        if not parallel_id:
            node_id = edge_mappings[0].target_node_id
            node_config = self.graph.node_id_config_mapping.get(node_id)
            if not node_config:
                raise GraphRunFailedError(
                    f"Node {node_id} related parallel not found or incorrectly connected to multiple parallel branches."
                )

            node_title = node_config.get("data", {}).get("title")
            raise GraphRunFailedError(
                f"Node {node_title} related parallel not found or incorrectly connected to multiple parallel branches."
            )

        parallel = self.graph.parallel_mapping.get(parallel_id)
        if not parallel:
            raise GraphRunFailedError(f"Parallel {parallel_id} not found.")

        # run parallel nodes, run in new thread and use queue to get results
        q: queue.Queue = queue.Queue()

        # Create a list to store the threads
        futures = []

        # new thread
        for edge in edge_mappings:
            if (
                edge.target_node_id not in self.graph.node_parallel_mapping
                or self.graph.node_parallel_mapping.get(edge.target_node_id, "") != parallel_id
            ):
                continue

            future = self.thread_pool.submit(
                self._run_parallel_node,
                **{
                    "flask_app": current_app._get_current_object(),  # type: ignore[attr-defined]
                    "q": q,
                    "parallel_id": parallel_id,
                    "parallel_start_node_id": edge.target_node_id,
                    "parent_parallel_id": in_parallel_id,
                    "parent_parallel_start_node_id": parallel_start_node_id,
                },
            )

            future.add_done_callback(self.thread_pool.task_done_callback)

            futures.append(future)

        succeeded_count = 0
        while True:
            try:
                event = q.get(timeout=1)
                if event is None:
                    break

                yield event
                if event.parallel_id == parallel_id:
                    if isinstance(event, ParallelBranchRunSucceededEvent):
                        succeeded_count += 1
                        if succeeded_count == len(futures):
                            q.put(None)

                        continue
                    elif isinstance(event, ParallelBranchRunFailedEvent):
                        raise GraphRunFailedError(event.error)
            except queue.Empty:
                continue

        # wait all threads
        wait(futures)

        # get final node id
        final_node_id = parallel.end_to_node_id
        if final_node_id:
            yield final_node_id

    def _run_parallel_node(
        self,
        flask_app: Flask,
        q: queue.Queue,
        parallel_id: str,
        parallel_start_node_id: str,
        parent_parallel_id: Optional[str] = None,
        parent_parallel_start_node_id: Optional[str] = None,
    ) -> None:
        """
        Run parallel nodes
        """
        with flask_app.app_context():
            try:
                q.put(
                    ParallelBranchRunStartedEvent(
                        parallel_id=parallel_id,
                        parallel_start_node_id=parallel_start_node_id,
                        parent_parallel_id=parent_parallel_id,
                        parent_parallel_start_node_id=parent_parallel_start_node_id,
                    )
                )

                # run node
                generator = self._run(
                    start_node_id=parallel_start_node_id,
                    in_parallel_id=parallel_id,
                    parent_parallel_id=parent_parallel_id,
                    parent_parallel_start_node_id=parent_parallel_start_node_id,
                )

                for item in generator:
                    q.put(item)

                # trigger graph run success event
                q.put(
                    ParallelBranchRunSucceededEvent(
                        parallel_id=parallel_id,
                        parallel_start_node_id=parallel_start_node_id,
                        parent_parallel_id=parent_parallel_id,
                        parent_parallel_start_node_id=parent_parallel_start_node_id,
                    )
                )
            except GraphRunFailedError as e:
                q.put(
                    ParallelBranchRunFailedEvent(
                        parallel_id=parallel_id,
                        parallel_start_node_id=parallel_start_node_id,
                        parent_parallel_id=parent_parallel_id,
                        parent_parallel_start_node_id=parent_parallel_start_node_id,
                        error=e.error,
                    )
                )
            except Exception as e:
                logger.exception("Unknown Error when generating in parallel")
                q.put(
                    ParallelBranchRunFailedEvent(
                        parallel_id=parallel_id,
                        parallel_start_node_id=parallel_start_node_id,
                        parent_parallel_id=parent_parallel_id,
                        parent_parallel_start_node_id=parent_parallel_start_node_id,
                        error=str(e),
                    )
                )
            finally:
                db.session.remove()

    def _run_node(
        self,
        node_instance: BaseNode,
        route_node_state: RouteNodeState,
        parallel_id: Optional[str] = None,
        parallel_start_node_id: Optional[str] = None,
        parent_parallel_id: Optional[str] = None,
        parent_parallel_start_node_id: Optional[str] = None,
    ) -> Generator[GraphEngineEvent, None, None]:
        """
        Run node
        """
        # trigger node run start event
        yield NodeRunStartedEvent(
            id=node_instance.id,
            node_id=node_instance.node_id,
            node_type=node_instance.node_type,
            node_data=node_instance.node_data,
            route_node_state=route_node_state,
            predecessor_node_id=node_instance.previous_node_id,
            parallel_id=parallel_id,
            parallel_start_node_id=parallel_start_node_id,
            parent_parallel_id=parent_parallel_id,
            parent_parallel_start_node_id=parent_parallel_start_node_id,
        )

        db.session.close()

        try:
            # run node
            generator = node_instance.run()
            for item in generator:
                if isinstance(item, GraphEngineEvent):
                    if isinstance(item, BaseIterationEvent):
                        # add parallel info to iteration event
                        item.parallel_id = parallel_id
                        item.parallel_start_node_id = parallel_start_node_id
                        item.parent_parallel_id = parent_parallel_id
                        item.parent_parallel_start_node_id = parent_parallel_start_node_id

                    yield item
                else:
                    if isinstance(item, RunCompletedEvent):
                        run_result = item.run_result
                        route_node_state.set_finished(run_result=run_result)

                        if run_result.status == WorkflowNodeExecutionStatus.FAILED:
                            yield NodeRunFailedEvent(
                                error=route_node_state.failed_reason or "Unknown error.",
                                id=node_instance.id,
                                node_id=node_instance.node_id,
                                node_type=node_instance.node_type,
                                node_data=node_instance.node_data,
                                route_node_state=route_node_state,
                                parallel_id=parallel_id,
                                parallel_start_node_id=parallel_start_node_id,
                                parent_parallel_id=parent_parallel_id,
                                parent_parallel_start_node_id=parent_parallel_start_node_id,
                            )
                        elif run_result.status == WorkflowNodeExecutionStatus.SUCCEEDED:
                            if run_result.metadata and run_result.metadata.get(NodeRunMetadataKey.TOTAL_TOKENS):
                                # plus state total_tokens
                                self.graph_runtime_state.total_tokens += int(
                                    run_result.metadata.get(NodeRunMetadataKey.TOTAL_TOKENS)  # type: ignore[arg-type]
                                )

                            if run_result.llm_usage:
                                # use the latest usage
                                self.graph_runtime_state.llm_usage += run_result.llm_usage

                            # append node output variables to variable pool
                            if run_result.outputs:
                                for variable_key, variable_value in run_result.outputs.items():
                                    # append variables to variable pool recursively
                                    self._append_variables_recursively(
                                        node_id=node_instance.node_id,
                                        variable_key_list=[variable_key],
                                        variable_value=variable_value,
                                    )

                            # add parallel info to run result metadata
                            if parallel_id and parallel_start_node_id:
                                if not run_result.metadata:
                                    run_result.metadata = {}

                                run_result.metadata[NodeRunMetadataKey.PARALLEL_ID] = parallel_id
                                run_result.metadata[NodeRunMetadataKey.PARALLEL_START_NODE_ID] = parallel_start_node_id
                                if parent_parallel_id and parent_parallel_start_node_id:
                                    run_result.metadata[NodeRunMetadataKey.PARENT_PARALLEL_ID] = parent_parallel_id
                                    run_result.metadata[NodeRunMetadataKey.PARENT_PARALLEL_START_NODE_ID] = (
                                        parent_parallel_start_node_id
                                    )

                            yield NodeRunSucceededEvent(
                                id=node_instance.id,
                                node_id=node_instance.node_id,
                                node_type=node_instance.node_type,
                                node_data=node_instance.node_data,
                                route_node_state=route_node_state,
                                parallel_id=parallel_id,
                                parallel_start_node_id=parallel_start_node_id,
                                parent_parallel_id=parent_parallel_id,
                                parent_parallel_start_node_id=parent_parallel_start_node_id,
                            )

                        break
                    elif isinstance(item, RunStreamChunkEvent):
                        yield NodeRunStreamChunkEvent(
                            id=node_instance.id,
                            node_id=node_instance.node_id,
                            node_type=node_instance.node_type,
                            node_data=node_instance.node_data,
                            chunk_content=item.chunk_content,
                            from_variable_selector=item.from_variable_selector,
                            route_node_state=route_node_state,
                            parallel_id=parallel_id,
                            parallel_start_node_id=parallel_start_node_id,
                            parent_parallel_id=parent_parallel_id,
                            parent_parallel_start_node_id=parent_parallel_start_node_id,
                        )
                    elif isinstance(item, RunRetrieverResourceEvent):
                        yield NodeRunRetrieverResourceEvent(
                            id=node_instance.id,
                            node_id=node_instance.node_id,
                            node_type=node_instance.node_type,
                            node_data=node_instance.node_data,
                            retriever_resources=item.retriever_resources,
                            context=item.context,
                            route_node_state=route_node_state,
                            parallel_id=parallel_id,
                            parallel_start_node_id=parallel_start_node_id,
                            parent_parallel_id=parent_parallel_id,
                            parent_parallel_start_node_id=parent_parallel_start_node_id,
                        )
                    elif isinstance(item, GraphRunSucceededEvent):
                        # this event is for collect node early exit workflow
                        yield item
        except GenerateTaskStoppedError:
            # trigger node run failed event
            route_node_state.status = RouteNodeState.Status.FAILED
            route_node_state.failed_reason = "Workflow stopped."
            yield NodeRunFailedEvent(
                error="Workflow stopped.",
                id=node_instance.id,
                node_id=node_instance.node_id,
                node_type=node_instance.node_type,
                node_data=node_instance.node_data,
                route_node_state=route_node_state,
                parallel_id=parallel_id,
                parallel_start_node_id=parallel_start_node_id,
                parent_parallel_id=parent_parallel_id,
                parent_parallel_start_node_id=parent_parallel_start_node_id,
            )
            return
        except Exception as e:
            logger.exception(f"Node {node_instance.node_data.title} run failed: {str(e)}")
            raise e
        finally:
            db.session.close()

    def _append_variables_recursively(self, node_id: str, variable_key_list: list[str], variable_value: VariableValue):
        """
        Append variables recursively
        :param node_id: node id
        :param variable_key_list: variable key list
        :param variable_value: variable value
        :return:
        """
        self.graph_runtime_state.variable_pool.add([node_id] + variable_key_list, variable_value)

        # if variable_value is a dict, then recursively append variables
        if isinstance(variable_value, dict):
            for key, value in variable_value.items():
                # construct new key list
                new_key_list = variable_key_list + [key]
                self._append_variables_recursively(
                    node_id=node_id, variable_key_list=new_key_list, variable_value=value
                )

    def _is_timed_out(self, start_at: float, max_execution_time: int) -> bool:
        """
        Check timeout
        :param start_at: start time
        :param max_execution_time: max execution time
        :return:
        """
        return time.perf_counter() - start_at > max_execution_time

    def _load_workflow_running_collect(self, workflow: Workflow, workflow_run_state: GraphRuntimeState) -> Optional[str]:
        conversation_id = workflow_run_state.variable_pool.get(('sys', 'conversation_id'))
        if not conversation_id:
            return None
        else:
            conversation_id = conversation_id.value

        running_collect = db.session.query(WorkflowRunningCollect).filter(
            WorkflowRunningCollect.tenant_id == workflow.tenant_id,
            WorkflowRunningCollect.app_id == workflow.app_id,
            WorkflowRunningCollect.workflow_id == workflow.id,
            WorkflowRunningCollect.workflow_version == workflow.version,
            WorkflowRunningCollect.conversation_id == conversation_id
        ).first()

        if not running_collect:
            return None

        collect_node_id = running_collect.collect_node_id
        current_variable_pool = workflow_run_state.variable_pool
        current_var_dict = current_variable_pool.variable_dictionary
        variable_dict = json.loads(running_collect.variable_dict)
        for node, var_val in variable_dict.items():
            if node == 'sys':
                continue
            else:
                for var_hash, var in var_val.items():
                    var_hash = int(var_hash)
                    if node not in current_var_dict:
                        current_var_dict[node] = dict()
                    value_type = var['value_type']
                    if 'array' in value_type:
                        current_var_dict[node][var_hash] = factory.build_segment(var['value'])
                    else:
                        if 'name' not in var:
                            var['name'] = 'anonymous'
                        current_var_dict[node][var_hash] = factory.build_variable_from_mapping(var)

        return collect_node_id


class GraphRunFailedError(Exception):
    def __init__(self, error: str):
        self.error = error<|MERGE_RESOLUTION|>--- conflicted
+++ resolved
@@ -11,16 +11,7 @@
 
 from core.app.apps.base_app_queue_manager import GenerateTaskStoppedError
 from core.app.entities.app_invoke_entities import InvokeFrom
-<<<<<<< HEAD
-from core.app.segments import factory
-from core.workflow.entities.node_entities import (
-    NodeRunMetadataKey,
-    NodeType,
-    UserFrom,
-)
-=======
 from core.workflow.entities.node_entities import NodeRunMetadataKey
->>>>>>> e71f4948
 from core.workflow.entities.variable_pool import VariablePool, VariableValue
 from core.workflow.graph_engine.condition_handlers.condition_manager import ConditionManager
 from core.workflow.graph_engine.entities.event import (
@@ -44,28 +35,15 @@
 from core.workflow.graph_engine.entities.runtime_route_state import RouteNodeState
 from core.workflow.nodes import NodeType
 from core.workflow.nodes.answer.answer_stream_processor import AnswerStreamProcessor
-<<<<<<< HEAD
-from core.workflow.nodes.base_node import BaseNode
+from core.workflow.nodes.base import BaseNode
 from core.workflow.nodes.collect.collect_node import CollectNode
-=======
-from core.workflow.nodes.base import BaseNode
->>>>>>> e71f4948
 from core.workflow.nodes.end.end_stream_processor import EndStreamProcessor
 from core.workflow.nodes.event import RunCompletedEvent, RunRetrieverResourceEvent, RunStreamChunkEvent
 from core.workflow.nodes.node_mapping import node_type_classes_mapping
 from extensions.ext_database import db
-<<<<<<< HEAD
-from models.workflow import (
-    Workflow,
-    WorkflowNodeExecutionStatus,
-    WorkflowRunningCollect,
-    WorkflowType
-)
-=======
 from models.enums import UserFrom
-from models.workflow import WorkflowNodeExecutionStatus, WorkflowType
-
->>>>>>> e71f4948
+from models.workflow import WorkflowNodeExecutionStatus, WorkflowType, Workflow, WorkflowRunningCollect
+
 logger = logging.getLogger(__name__)
 
 
@@ -273,7 +251,9 @@
 
             # convert to specific node
             node_type = NodeType(node_config.get("data", {}).get("type"))
-            node_cls = node_type_classes_mapping[node_type]
+            node_cls = node_type_classes_mapping.get(node_type)
+            if not node_cls:
+                raise GraphRunFailedError(f"Node {node_id} type {node_type} not found.")
 
             previous_node_id = previous_route_node_state.node_id if previous_route_node_state else None
 
