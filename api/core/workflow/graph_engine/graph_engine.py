import json
import logging
import queue
import time
import uuid
from collections.abc import Generator, Mapping
from concurrent.futures import ThreadPoolExecutor, wait
from copy import copy, deepcopy
from datetime import UTC, datetime
from typing import Any, Optional, cast

from flask import Flask, current_app

from configs import dify_config
from core.app.apps.base_app_queue_manager import GenerateTaskStoppedError
from core.app.entities.app_invoke_entities import InvokeFrom
from core.workflow.entities.node_entities import NodeRunMetadataKey, NodeRunResult
from core.workflow.entities.variable_pool import VariablePool, VariableValue
from core.workflow.graph_engine.condition_handlers.condition_manager import ConditionManager
from core.workflow.graph_engine.entities.event import (
    BaseIterationEvent,
    GraphEngineEvent,
    GraphRunFailedEvent,
    GraphRunPartialSucceededEvent,
    GraphRunStartedEvent,
    GraphRunSucceededEvent,
    NodeRunExceptionEvent,
    NodeRunFailedEvent,
    NodeRunRetrieverResourceEvent,
    NodeRunRetryEvent,
    NodeRunStartedEvent,
    NodeRunStreamChunkEvent,
    NodeRunSucceededEvent,
    ParallelBranchRunFailedEvent,
    ParallelBranchRunStartedEvent,
    ParallelBranchRunSucceededEvent,
)
from core.workflow.graph_engine.entities.graph import Graph, GraphEdge
from core.workflow.graph_engine.entities.graph_init_params import GraphInitParams
from core.workflow.graph_engine.entities.graph_runtime_state import GraphRuntimeState
from core.workflow.graph_engine.entities.runtime_route_state import RouteNodeState
from core.workflow.nodes import NodeType
from core.workflow.nodes.answer.answer_stream_processor import AnswerStreamProcessor
from core.workflow.nodes.answer.base_stream_processor import StreamProcessor
from core.workflow.nodes.base import BaseNode
from core.workflow.nodes.base.entities import BaseNodeData
from core.workflow.nodes.collect.collect_node import CollectNode
from core.workflow.nodes.end.end_stream_processor import EndStreamProcessor
from core.workflow.nodes.enums import ErrorStrategy, FailBranchSourceHandle
from core.workflow.nodes.event import RunCompletedEvent, RunRetrieverResourceEvent, RunStreamChunkEvent
from core.workflow.nodes.node_mapping import NODE_TYPE_CLASSES_MAPPING
from extensions.ext_database import db
from factories import variable_factory
from models.enums import UserFrom
from models.workflow import Workflow, WorkflowNodeExecutionStatus, WorkflowRunningCollect, WorkflowType

logger = logging.getLogger(__name__)


class GraphEngineThreadPool(ThreadPoolExecutor):
    def __init__(
        self,
        max_workers=None,
        thread_name_prefix="",
        initializer=None,
        initargs=(),
        max_submit_count=dify_config.MAX_SUBMIT_COUNT,
    ) -> None:
        super().__init__(max_workers, thread_name_prefix, initializer, initargs)
        self.max_submit_count = max_submit_count
        self.submit_count = 0

    def submit(self, fn, /, *args, **kwargs):
        self.submit_count += 1
        self.check_is_full()

        return super().submit(fn, *args, **kwargs)

    def task_done_callback(self, future):
        self.submit_count -= 1

    def check_is_full(self) -> None:
        if self.submit_count > self.max_submit_count:
            raise ValueError(f"Max submit count {self.max_submit_count} of workflow thread pool reached.")


class GraphEngine:
    workflow_thread_pool_mapping: dict[str, GraphEngineThreadPool] = {}

    def __init__(
        self,
        tenant_id: str,
        app_id: str,
        workflow_type: WorkflowType,
        workflow_id: str,
        user_id: str,
        user_from: UserFrom,
        invoke_from: InvokeFrom,
        call_depth: int,
        graph: Graph,
        graph_config: Mapping[str, Any],
        variable_pool: VariablePool,
        max_execution_steps: int,
        max_execution_time: int,
        thread_pool_id: Optional[str] = None,
    ) -> None:
        thread_pool_max_submit_count = dify_config.MAX_SUBMIT_COUNT
        thread_pool_max_workers = 10

        # init thread pool
        if thread_pool_id:
            if thread_pool_id not in GraphEngine.workflow_thread_pool_mapping:
                raise ValueError(f"Max submit count {thread_pool_max_submit_count} of workflow thread pool reached.")

            self.thread_pool_id = thread_pool_id
            self.thread_pool = GraphEngine.workflow_thread_pool_mapping[thread_pool_id]
            self.is_main_thread_pool = False
        else:
            self.thread_pool = GraphEngineThreadPool(
                max_workers=thread_pool_max_workers, max_submit_count=thread_pool_max_submit_count
            )
            self.thread_pool_id = str(uuid.uuid4())
            self.is_main_thread_pool = True
            GraphEngine.workflow_thread_pool_mapping[self.thread_pool_id] = self.thread_pool

        self.graph = graph
        self.init_params = GraphInitParams(
            tenant_id=tenant_id,
            app_id=app_id,
            workflow_type=workflow_type,
            workflow_id=workflow_id,
            graph_config=graph_config,
            user_id=user_id,
            user_from=user_from,
            invoke_from=invoke_from,
            call_depth=call_depth,
        )

        self.graph_runtime_state = GraphRuntimeState(variable_pool=variable_pool, start_at=time.perf_counter())

        self.max_execution_steps = max_execution_steps
        self.max_execution_time = max_execution_time

    def run(self) -> Generator[GraphEngineEvent, None, None]:
        # trigger graph run start event
        yield GraphRunStartedEvent()
        handle_exceptions: list[str] = []
        stream_processor: StreamProcessor

        try:
            if self.init_params.workflow_type == WorkflowType.CHAT:
                stream_processor = AnswerStreamProcessor(
                    graph=self.graph, variable_pool=self.graph_runtime_state.variable_pool
                )
            else:
                stream_processor = EndStreamProcessor(
                    graph=self.graph, variable_pool=self.graph_runtime_state.variable_pool
                )

            # run graph

            # load pending collect, can skip if workflow has no Collect Node
            collect_nodes = [node for node in [self.graph.node_id_config_mapping[node_id]
                                               for node_id in self.graph.node_ids]
                             if node.get("data", {}).get("type")
                             and node.get("data", {}).get("type").lower() == NodeType.COLLECT.value
                             ]
            pending_collect_node_id = None
            if collect_nodes:
                workflow = db.session.query(Workflow).filter(
                    Workflow.id == self.init_params.workflow_id
                ).first()
                pending_collect_node_id = self._load_workflow_running_collect(workflow, self.graph_runtime_state)
                if pending_collect_node_id:
                    # set _is_resumed_collect_
                    self.graph_runtime_state.variable_pool.add(
                        (pending_collect_node_id, CollectNode.VAR_NAME_IS_RESUMED_COLLECT),
                        True
                    )

            generator = stream_processor.process(
                self._run(start_node_id=self.graph.root_node_id if
                                                 not pending_collect_node_id else pending_collect_node_id,
                          handle_exceptions=handle_exceptions)
            )
            for item in generator:
                try:
                    yield item
                    if isinstance(item, NodeRunFailedEvent):
                        yield GraphRunFailedEvent(
                            error=item.route_node_state.failed_reason or "Unknown error.",
                            exceptions_count=len(handle_exceptions),
                        )
                        return
                    elif isinstance(item, NodeRunSucceededEvent):
                        if item.node_type == NodeType.END:
                            self.graph_runtime_state.outputs = (
                                dict(item.route_node_state.node_run_result.outputs)
                                if item.route_node_state.node_run_result
                                and item.route_node_state.node_run_result.outputs
                                else {}
                            )
                        elif item.node_type == NodeType.ANSWER:
                            if "answer" not in self.graph_runtime_state.outputs:
                                self.graph_runtime_state.outputs["answer"] = ""

                            self.graph_runtime_state.outputs["answer"] += "\n" + (
                                item.route_node_state.node_run_result.outputs.get("answer", "")
                                if item.route_node_state.node_run_result
                                and item.route_node_state.node_run_result.outputs
                                else ""
                            )

                            self.graph_runtime_state.outputs["answer"] = self.graph_runtime_state.outputs[
                                "answer"
                            ].strip()
                except Exception as e:
                    logger.exception("Graph run failed")
                    yield GraphRunFailedEvent(error=str(e), exceptions_count=len(handle_exceptions))
                    return
            # count exceptions to determine partial success
            if len(handle_exceptions) > 0:
                yield GraphRunPartialSucceededEvent(
                    exceptions_count=len(handle_exceptions), outputs=self.graph_runtime_state.outputs
                )
            else:
                # trigger graph run success event
                yield GraphRunSucceededEvent(outputs=self.graph_runtime_state.outputs)
            self._release_thread()
        except GraphRunFailedError as e:
            yield GraphRunFailedEvent(error=e.error, exceptions_count=len(handle_exceptions))
            self._release_thread()
            return
        except Exception as e:
            logger.exception("Unknown Error when graph running")
            yield GraphRunFailedEvent(error=str(e), exceptions_count=len(handle_exceptions))
            self._release_thread()
            raise e

    def _release_thread(self):
        if self.is_main_thread_pool and self.thread_pool_id in GraphEngine.workflow_thread_pool_mapping:
            del GraphEngine.workflow_thread_pool_mapping[self.thread_pool_id]

    def _run(
        self,
        start_node_id: str,
        in_parallel_id: Optional[str] = None,
        parent_parallel_id: Optional[str] = None,
        parent_parallel_start_node_id: Optional[str] = None,
        handle_exceptions: list[str] = [],
    ) -> Generator[GraphEngineEvent, None, None]:
        parallel_start_node_id = None
        if in_parallel_id:
            parallel_start_node_id = start_node_id

        next_node_id = start_node_id
        previous_route_node_state: Optional[RouteNodeState] = None
        while True:
            # max steps reached
            if self.graph_runtime_state.node_run_steps > self.max_execution_steps:
                raise GraphRunFailedError("Max steps {} reached.".format(self.max_execution_steps))

            # or max execution time reached
            if self._is_timed_out(
                start_at=self.graph_runtime_state.start_at, max_execution_time=self.max_execution_time
            ):
                raise GraphRunFailedError("Max execution time {}s reached.".format(self.max_execution_time))

            # init route node state
            route_node_state = self.graph_runtime_state.node_run_state.create_node_state(node_id=next_node_id)

            # get node config
            node_id = route_node_state.node_id
            node_config = self.graph.node_id_config_mapping.get(node_id)
            if not node_config:
                raise GraphRunFailedError(f"Node {node_id} config not found.")

            # convert to specific node
            node_type = NodeType(node_config.get("data", {}).get("type"))
            node_version = node_config.get("data", {}).get("version", "1")
            node_cls = NODE_TYPE_CLASSES_MAPPING[node_type][node_version]
            if not node_cls:
                raise GraphRunFailedError(f"Node {node_id} type {node_type} not found.")

            previous_node_id = previous_route_node_state.node_id if previous_route_node_state else None

            # init workflow run state
            node_instance = node_cls(  # type: ignore
                id=route_node_state.id,
                config=node_config,
                graph_init_params=self.init_params,
                graph=self.graph,
                graph_runtime_state=self.graph_runtime_state,
                previous_node_id=previous_node_id,
                thread_pool_id=self.thread_pool_id,
            )
            node_instance = cast(BaseNode[BaseNodeData], node_instance)

            # mark if exit workflow because of some node running result
            early_exit = False
            try:
                # run node
                generator = self._run_node(
                    node_instance=node_instance,
                    route_node_state=route_node_state,
                    parallel_id=in_parallel_id,
                    parallel_start_node_id=parallel_start_node_id,
                    parent_parallel_id=parent_parallel_id,
                    parent_parallel_start_node_id=parent_parallel_start_node_id,
                    handle_exceptions=handle_exceptions,
                )

                for item in generator:
                    if isinstance(item, NodeRunStartedEvent):
                        self.graph_runtime_state.node_run_steps += 1
                        item.route_node_state.index = self.graph_runtime_state.node_run_steps
                    elif isinstance(item, GraphRunSucceededEvent):
                        # for collect node early exit
                        early_exit = True
                        break
                    yield item

                self.graph_runtime_state.node_run_state.node_state_mapping[route_node_state.id] = route_node_state

                # append route
                if previous_route_node_state:
                    self.graph_runtime_state.node_run_state.add_route(
                        source_node_state_id=previous_route_node_state.id, target_node_state_id=route_node_state.id
                    )
            except Exception as e:
                route_node_state.status = RouteNodeState.Status.FAILED
                route_node_state.failed_reason = str(e)
                yield NodeRunFailedEvent(
                    error=str(e),
                    id=node_instance.id,
                    node_id=next_node_id,
                    node_type=node_type,
                    node_data=node_instance.node_data,
                    route_node_state=route_node_state,
                    parallel_id=in_parallel_id,
                    parallel_start_node_id=parallel_start_node_id,
                    parent_parallel_id=parent_parallel_id,
                    parent_parallel_start_node_id=parent_parallel_start_node_id,
                )
                raise e

            if early_exit:
                logger.info('Early exiting workflow!')
                break

            # It may not be necessary, but it is necessary. :)
            if (
                self.graph.node_id_config_mapping[next_node_id].get("data", {}).get("type", "").lower()
                == NodeType.END.value
            ):
                break

            previous_route_node_state = route_node_state

            # get next node ids
            edge_mappings = self.graph.edge_mapping.get(next_node_id)
            if not edge_mappings:
                break

            if len(edge_mappings) == 1:
                edge = edge_mappings[0]
                if (
                    previous_route_node_state.status == RouteNodeState.Status.EXCEPTION
                    and node_instance.node_data.error_strategy == ErrorStrategy.FAIL_BRANCH
                    and edge.run_condition is None
                ):
                    break
                if edge.run_condition:
                    result = ConditionManager.get_condition_handler(
                        init_params=self.init_params,
                        graph=self.graph,
                        run_condition=edge.run_condition,
                    ).check(
                        graph_runtime_state=self.graph_runtime_state,
                        previous_route_node_state=previous_route_node_state,
                    )

                    if not result:
                        break

                next_node_id = edge.target_node_id
            else:
                final_node_id = None

                if any(edge.run_condition for edge in edge_mappings):
                    # if nodes has run conditions, get node id which branch to take based on the run condition results
                    condition_edge_mappings: dict[str, list[GraphEdge]] = {}
                    for edge in edge_mappings:
                        if edge.run_condition:
                            run_condition_hash = edge.run_condition.hash
                            if run_condition_hash not in condition_edge_mappings:
                                condition_edge_mappings[run_condition_hash] = []

                            condition_edge_mappings[run_condition_hash].append(edge)

                    for _, sub_edge_mappings in condition_edge_mappings.items():
                        if len(sub_edge_mappings) == 0:
                            continue

                        edge = cast(GraphEdge, sub_edge_mappings[0])
                        if edge.run_condition is None:
                            logger.warning(f"Edge {edge.target_node_id} run condition is None")
                            continue

                        result = ConditionManager.get_condition_handler(
                            init_params=self.init_params,
                            graph=self.graph,
                            run_condition=edge.run_condition,
                        ).check(
                            graph_runtime_state=self.graph_runtime_state,
                            previous_route_node_state=previous_route_node_state,
                        )

                        if not result:
                            continue

                        if len(sub_edge_mappings) == 1:
                            final_node_id = edge.target_node_id
                        else:
                            parallel_generator = self._run_parallel_branches(
                                edge_mappings=sub_edge_mappings,
                                in_parallel_id=in_parallel_id,
                                parallel_start_node_id=parallel_start_node_id,
                                handle_exceptions=handle_exceptions,
                            )

                            for parallel_result in parallel_generator:
                                if isinstance(parallel_result, str):
                                    final_node_id = parallel_result
                                else:
                                    yield parallel_result

                        break

                    if not final_node_id:
                        break

                    next_node_id = final_node_id
                elif (
                    node_instance.node_data.error_strategy == ErrorStrategy.FAIL_BRANCH
                    and node_instance.should_continue_on_error
                    and previous_route_node_state.status == RouteNodeState.Status.EXCEPTION
                ):
                    break
                else:
                    parallel_generator = self._run_parallel_branches(
                        edge_mappings=edge_mappings,
                        in_parallel_id=in_parallel_id,
                        parallel_start_node_id=parallel_start_node_id,
                        handle_exceptions=handle_exceptions,
                    )

                    for generated_item in parallel_generator:
                        if isinstance(generated_item, str):
                            final_node_id = generated_item
                        else:
                            yield generated_item

                    if not final_node_id:
                        break

                    next_node_id = final_node_id

            if in_parallel_id and self.graph.node_parallel_mapping.get(next_node_id, "") != in_parallel_id:
                break

    def _run_parallel_branches(
        self,
        edge_mappings: list[GraphEdge],
        in_parallel_id: Optional[str] = None,
        parallel_start_node_id: Optional[str] = None,
        handle_exceptions: list[str] = [],
    ) -> Generator[GraphEngineEvent | str, None, None]:
        # if nodes has no run conditions, parallel run all nodes
        parallel_id = self.graph.node_parallel_mapping.get(edge_mappings[0].target_node_id)
        if not parallel_id:
            node_id = edge_mappings[0].target_node_id
            node_config = self.graph.node_id_config_mapping.get(node_id)
            if not node_config:
                raise GraphRunFailedError(
                    f"Node {node_id} related parallel not found or incorrectly connected to multiple parallel branches."
                )

            node_title = node_config.get("data", {}).get("title")
            raise GraphRunFailedError(
                f"Node {node_title} related parallel not found or incorrectly connected to multiple parallel branches."
            )

        parallel = self.graph.parallel_mapping.get(parallel_id)
        if not parallel:
            raise GraphRunFailedError(f"Parallel {parallel_id} not found.")

        # run parallel nodes, run in new thread and use queue to get results
        q: queue.Queue = queue.Queue()

        # Create a list to store the threads
        futures = []

        # new thread
        for edge in edge_mappings:
            if (
                edge.target_node_id not in self.graph.node_parallel_mapping
                or self.graph.node_parallel_mapping.get(edge.target_node_id, "") != parallel_id
            ):
                continue

            future = self.thread_pool.submit(
                self._run_parallel_node,
                **{
                    "flask_app": current_app._get_current_object(),  # type: ignore[attr-defined]
                    "q": q,
                    "parallel_id": parallel_id,
                    "parallel_start_node_id": edge.target_node_id,
                    "parent_parallel_id": in_parallel_id,
                    "parent_parallel_start_node_id": parallel_start_node_id,
                    "handle_exceptions": handle_exceptions,
                },
            )

            future.add_done_callback(self.thread_pool.task_done_callback)

            futures.append(future)

        succeeded_count = 0
        while True:
            try:
                event = q.get(timeout=1)
                if event is None:
                    break

                yield event
                if event.parallel_id == parallel_id:
                    if isinstance(event, ParallelBranchRunSucceededEvent):
                        succeeded_count += 1
                        if succeeded_count == len(futures):
                            q.put(None)

                        continue
                    elif isinstance(event, ParallelBranchRunFailedEvent):
                        raise GraphRunFailedError(event.error)
            except queue.Empty:
                continue

        # wait all threads
        wait(futures)

        # get final node id
        final_node_id = parallel.end_to_node_id
        if final_node_id:
            yield final_node_id

    def _run_parallel_node(
        self,
        flask_app: Flask,
        q: queue.Queue,
        parallel_id: str,
        parallel_start_node_id: str,
        parent_parallel_id: Optional[str] = None,
        parent_parallel_start_node_id: Optional[str] = None,
        handle_exceptions: list[str] = [],
    ) -> None:
        """
        Run parallel nodes
        """
        with flask_app.app_context():
            try:
                q.put(
                    ParallelBranchRunStartedEvent(
                        parallel_id=parallel_id,
                        parallel_start_node_id=parallel_start_node_id,
                        parent_parallel_id=parent_parallel_id,
                        parent_parallel_start_node_id=parent_parallel_start_node_id,
                    )
                )

                # run node
                generator = self._run(
                    start_node_id=parallel_start_node_id,
                    in_parallel_id=parallel_id,
                    parent_parallel_id=parent_parallel_id,
                    parent_parallel_start_node_id=parent_parallel_start_node_id,
                    handle_exceptions=handle_exceptions,
                )

                for item in generator:
                    q.put(item)

                # trigger graph run success event
                q.put(
                    ParallelBranchRunSucceededEvent(
                        parallel_id=parallel_id,
                        parallel_start_node_id=parallel_start_node_id,
                        parent_parallel_id=parent_parallel_id,
                        parent_parallel_start_node_id=parent_parallel_start_node_id,
                    )
                )
            except GraphRunFailedError as e:
                q.put(
                    ParallelBranchRunFailedEvent(
                        parallel_id=parallel_id,
                        parallel_start_node_id=parallel_start_node_id,
                        parent_parallel_id=parent_parallel_id,
                        parent_parallel_start_node_id=parent_parallel_start_node_id,
                        error=e.error,
                    )
                )
            except Exception as e:
                logger.exception("Unknown Error when generating in parallel")
                q.put(
                    ParallelBranchRunFailedEvent(
                        parallel_id=parallel_id,
                        parallel_start_node_id=parallel_start_node_id,
                        parent_parallel_id=parent_parallel_id,
                        parent_parallel_start_node_id=parent_parallel_start_node_id,
                        error=str(e),
                    )
                )
            finally:
                db.session.remove()

    def _run_node(
        self,
        node_instance: BaseNode[BaseNodeData],
        route_node_state: RouteNodeState,
        parallel_id: Optional[str] = None,
        parallel_start_node_id: Optional[str] = None,
        parent_parallel_id: Optional[str] = None,
        parent_parallel_start_node_id: Optional[str] = None,
        handle_exceptions: list[str] = [],
    ) -> Generator[GraphEngineEvent, None, None]:
        """
        Run node
        """
        # trigger node run start event
        yield NodeRunStartedEvent(
            id=node_instance.id,
            node_id=node_instance.node_id,
            node_type=node_instance.node_type,
            node_data=node_instance.node_data,
            route_node_state=route_node_state,
            predecessor_node_id=node_instance.previous_node_id,
            parallel_id=parallel_id,
            parallel_start_node_id=parallel_start_node_id,
            parent_parallel_id=parent_parallel_id,
            parent_parallel_start_node_id=parent_parallel_start_node_id,
        )

        db.session.close()
        max_retries = node_instance.node_data.retry_config.max_retries
        retry_interval = node_instance.node_data.retry_config.retry_interval_seconds
        retries = 0
        should_continue_retry = True
        while should_continue_retry and retries <= max_retries:
            try:
                # run node
                retry_start_at = datetime.now(UTC).replace(tzinfo=None)
                generator = node_instance.run()
                for item in generator:
                    if isinstance(item, GraphEngineEvent):
                        if isinstance(item, BaseIterationEvent):
                            # add parallel info to iteration event
                            item.parallel_id = parallel_id
                            item.parallel_start_node_id = parallel_start_node_id
                            item.parent_parallel_id = parent_parallel_id
                            item.parent_parallel_start_node_id = parent_parallel_start_node_id

                        yield item
                    else:
                        if isinstance(item, RunCompletedEvent):
                            run_result = item.run_result
                            if run_result.status == WorkflowNodeExecutionStatus.FAILED:
                                if (
                                    retries == max_retries
                                    and node_instance.node_type == NodeType.HTTP_REQUEST
                                    and run_result.outputs
                                    and not node_instance.should_continue_on_error
                                ):
                                    run_result.status = WorkflowNodeExecutionStatus.SUCCEEDED
                                if node_instance.should_retry and retries < max_retries:
                                    retries += 1
                                    route_node_state.node_run_result = run_result
                                    yield NodeRunRetryEvent(
                                        id=node_instance.id,
                                        node_id=node_instance.node_id,
                                        node_type=node_instance.node_type,
                                        node_data=node_instance.node_data,
                                        route_node_state=route_node_state,
                                        predecessor_node_id=node_instance.previous_node_id,
                                        parallel_id=parallel_id,
                                        parallel_start_node_id=parallel_start_node_id,
                                        parent_parallel_id=parent_parallel_id,
                                        parent_parallel_start_node_id=parent_parallel_start_node_id,
                                        error=run_result.error or "Unknown error",
                                        retry_index=retries,
                                        start_at=retry_start_at,
                                    )
                                    time.sleep(retry_interval)
                                    continue
                            route_node_state.set_finished(run_result=run_result)

                            if run_result.status == WorkflowNodeExecutionStatus.FAILED:
                                if node_instance.should_continue_on_error:
                                    # if run failed, handle error
                                    run_result = self._handle_continue_on_error(
                                        node_instance,
                                        item.run_result,
                                        self.graph_runtime_state.variable_pool,
                                        handle_exceptions=handle_exceptions,
                                    )
                                    route_node_state.node_run_result = run_result
                                    route_node_state.status = RouteNodeState.Status.EXCEPTION
                                    if run_result.outputs:
                                        for variable_key, variable_value in run_result.outputs.items():
                                            # append variables to variable pool recursively
                                            self._append_variables_recursively(
                                                node_id=node_instance.node_id,
                                                variable_key_list=[variable_key],
                                                variable_value=variable_value,
                                            )
                                    yield NodeRunExceptionEvent(
                                        error=run_result.error or "System Error",
                                        id=node_instance.id,
                                        node_id=node_instance.node_id,
                                        node_type=node_instance.node_type,
                                        node_data=node_instance.node_data,
                                        route_node_state=route_node_state,
                                        parallel_id=parallel_id,
                                        parallel_start_node_id=parallel_start_node_id,
                                        parent_parallel_id=parent_parallel_id,
                                        parent_parallel_start_node_id=parent_parallel_start_node_id,
                                    )
                                    should_continue_retry = False
                                else:
                                    yield NodeRunFailedEvent(
                                        error=route_node_state.failed_reason or "Unknown error.",
                                        id=node_instance.id,
                                        node_id=node_instance.node_id,
                                        node_type=node_instance.node_type,
                                        node_data=node_instance.node_data,
                                        route_node_state=route_node_state,
                                        parallel_id=parallel_id,
                                        parallel_start_node_id=parallel_start_node_id,
                                        parent_parallel_id=parent_parallel_id,
                                        parent_parallel_start_node_id=parent_parallel_start_node_id,
                                    )
                                should_continue_retry = False
                            elif run_result.status == WorkflowNodeExecutionStatus.SUCCEEDED:
                                if node_instance.should_continue_on_error and self.graph.edge_mapping.get(
                                    node_instance.node_id
                                ):
                                    run_result.edge_source_handle = FailBranchSourceHandle.SUCCESS
                                if run_result.metadata and run_result.metadata.get(NodeRunMetadataKey.TOTAL_TOKENS):
                                    # plus state total_tokens
                                    self.graph_runtime_state.total_tokens += int(
                                        run_result.metadata.get(NodeRunMetadataKey.TOTAL_TOKENS)  # type: ignore[arg-type]
                                    )

                                if run_result.llm_usage:
                                    # use the latest usage
                                    self.graph_runtime_state.llm_usage += run_result.llm_usage

                                # append node output variables to variable pool
                                if run_result.outputs:
                                    for variable_key, variable_value in run_result.outputs.items():
                                        # append variables to variable pool recursively
                                        self._append_variables_recursively(
                                            node_id=node_instance.node_id,
                                            variable_key_list=[variable_key],
                                            variable_value=variable_value,
                                        )

                                # When setting metadata, convert to dict first
                                if not run_result.metadata:
                                    run_result.metadata = {}

                                if parallel_id and parallel_start_node_id:
                                    metadata_dict = dict(run_result.metadata)
                                    metadata_dict[NodeRunMetadataKey.PARALLEL_ID] = parallel_id
                                    metadata_dict[NodeRunMetadataKey.PARALLEL_START_NODE_ID] = parallel_start_node_id
                                    if parent_parallel_id and parent_parallel_start_node_id:
                                        metadata_dict[NodeRunMetadataKey.PARENT_PARALLEL_ID] = parent_parallel_id
                                        metadata_dict[NodeRunMetadataKey.PARENT_PARALLEL_START_NODE_ID] = (
                                            parent_parallel_start_node_id
                                        )
                                    run_result.metadata = metadata_dict

                                yield NodeRunSucceededEvent(
                                    id=node_instance.id,
                                    node_id=node_instance.node_id,
                                    node_type=node_instance.node_type,
                                    node_data=node_instance.node_data,
                                    route_node_state=route_node_state,
                                    parallel_id=parallel_id,
                                    parallel_start_node_id=parallel_start_node_id,
                                    parent_parallel_id=parent_parallel_id,
                                    parent_parallel_start_node_id=parent_parallel_start_node_id,
                                )
                                should_continue_retry = False

                            break
                        elif isinstance(item, RunStreamChunkEvent):
                            yield NodeRunStreamChunkEvent(
                                id=node_instance.id,
                                node_id=node_instance.node_id,
                                node_type=node_instance.node_type,
                                node_data=node_instance.node_data,
                                chunk_content=item.chunk_content,
                                from_variable_selector=item.from_variable_selector,
                                route_node_state=route_node_state,
                                parallel_id=parallel_id,
                                parallel_start_node_id=parallel_start_node_id,
                                parent_parallel_id=parent_parallel_id,
                                parent_parallel_start_node_id=parent_parallel_start_node_id,
                            )
<<<<<<< HEAD

                        break
                    elif isinstance(item, RunStreamChunkEvent):
                        yield NodeRunStreamChunkEvent(
                            id=node_instance.id,
                            node_id=node_instance.node_id,
                            node_type=node_instance.node_type,
                            node_data=node_instance.node_data,
                            chunk_content=item.chunk_content,
                            from_variable_selector=item.from_variable_selector,
                            route_node_state=route_node_state,
                            parallel_id=parallel_id,
                            parallel_start_node_id=parallel_start_node_id,
                            parent_parallel_id=parent_parallel_id,
                            parent_parallel_start_node_id=parent_parallel_start_node_id,
                        )
                    elif isinstance(item, RunRetrieverResourceEvent):
                        yield NodeRunRetrieverResourceEvent(
                            id=node_instance.id,
                            node_id=node_instance.node_id,
                            node_type=node_instance.node_type,
                            node_data=node_instance.node_data,
                            retriever_resources=item.retriever_resources,
                            context=item.context,
                            route_node_state=route_node_state,
                            parallel_id=parallel_id,
                            parallel_start_node_id=parallel_start_node_id,
                            parent_parallel_id=parent_parallel_id,
                            parent_parallel_start_node_id=parent_parallel_start_node_id,
                        )
                    elif isinstance(item, GraphRunSucceededEvent):
                        # this event is for collect node early exit workflow
                        yield item
        except GenerateTaskStoppedError:
            # trigger node run failed event
            route_node_state.status = RouteNodeState.Status.FAILED
            route_node_state.failed_reason = "Workflow stopped."
            yield NodeRunFailedEvent(
                error="Workflow stopped.",
                id=node_instance.id,
                node_id=node_instance.node_id,
                node_type=node_instance.node_type,
                node_data=node_instance.node_data,
                route_node_state=route_node_state,
                parallel_id=parallel_id,
                parallel_start_node_id=parallel_start_node_id,
                parent_parallel_id=parent_parallel_id,
                parent_parallel_start_node_id=parent_parallel_start_node_id,
            )
            return
        except Exception as e:
            logger.exception(f"Node {node_instance.node_data.title} run failed")
            raise e
        finally:
            db.session.close()
=======
                        elif isinstance(item, RunRetrieverResourceEvent):
                            yield NodeRunRetrieverResourceEvent(
                                id=node_instance.id,
                                node_id=node_instance.node_id,
                                node_type=node_instance.node_type,
                                node_data=node_instance.node_data,
                                retriever_resources=item.retriever_resources,
                                context=item.context,
                                route_node_state=route_node_state,
                                parallel_id=parallel_id,
                                parallel_start_node_id=parallel_start_node_id,
                                parent_parallel_id=parent_parallel_id,
                                parent_parallel_start_node_id=parent_parallel_start_node_id,
                            )
            except GenerateTaskStoppedError:
                # trigger node run failed event
                route_node_state.status = RouteNodeState.Status.FAILED
                route_node_state.failed_reason = "Workflow stopped."
                yield NodeRunFailedEvent(
                    error="Workflow stopped.",
                    id=node_instance.id,
                    node_id=node_instance.node_id,
                    node_type=node_instance.node_type,
                    node_data=node_instance.node_data,
                    route_node_state=route_node_state,
                    parallel_id=parallel_id,
                    parallel_start_node_id=parallel_start_node_id,
                    parent_parallel_id=parent_parallel_id,
                    parent_parallel_start_node_id=parent_parallel_start_node_id,
                )
                return
            except Exception as e:
                logger.exception(f"Node {node_instance.node_data.title} run failed")
                raise e
            finally:
                db.session.close()
>>>>>>> c0d0c635

    def _append_variables_recursively(self, node_id: str, variable_key_list: list[str], variable_value: VariableValue):
        """
        Append variables recursively
        :param node_id: node id
        :param variable_key_list: variable key list
        :param variable_value: variable value
        :return:
        """
        self.graph_runtime_state.variable_pool.add([node_id] + variable_key_list, variable_value)

        # if variable_value is a dict, then recursively append variables
        if isinstance(variable_value, dict):
            for key, value in variable_value.items():
                # construct new key list
                new_key_list = variable_key_list + [key]
                self._append_variables_recursively(
                    node_id=node_id, variable_key_list=new_key_list, variable_value=value
                )

    def _is_timed_out(self, start_at: float, max_execution_time: int) -> bool:
        """
        Check timeout
        :param start_at: start time
        :param max_execution_time: max execution time
        :return:
        """
        return time.perf_counter() - start_at > max_execution_time

    def create_copy(self):
        """
        create a graph engine copy
        :return: with a new variable pool instance of graph engine
        """
        new_instance = copy(self)
        new_instance.graph_runtime_state = copy(self.graph_runtime_state)
        new_instance.graph_runtime_state.variable_pool = deepcopy(self.graph_runtime_state.variable_pool)
        return new_instance

    def _handle_continue_on_error(
        self,
        node_instance: BaseNode[BaseNodeData],
        error_result: NodeRunResult,
        variable_pool: VariablePool,
        handle_exceptions: list[str] = [],
    ) -> NodeRunResult:
        """
        handle continue on error when self._should_continue_on_error is True


        :param    error_result (NodeRunResult): error run result
        :param    variable_pool (VariablePool): variable pool
        :return:  excption run result
        """
        # add error message and error type to variable pool
        variable_pool.add([node_instance.node_id, "error_message"], error_result.error)
        variable_pool.add([node_instance.node_id, "error_type"], error_result.error_type)
        # add error message to handle_exceptions
        handle_exceptions.append(error_result.error or "")
        node_error_args: dict[str, Any] = {
            "status": WorkflowNodeExecutionStatus.EXCEPTION,
            "error": error_result.error,
            "inputs": error_result.inputs,
            "metadata": {
                NodeRunMetadataKey.ERROR_STRATEGY: node_instance.node_data.error_strategy,
            },
        }

        if node_instance.node_data.error_strategy is ErrorStrategy.DEFAULT_VALUE:
            return NodeRunResult(
                **node_error_args,
                outputs={
                    **node_instance.node_data.default_value_dict,
                    "error_message": error_result.error,
                    "error_type": error_result.error_type,
                },
            )
        elif node_instance.node_data.error_strategy is ErrorStrategy.FAIL_BRANCH:
            if self.graph.edge_mapping.get(node_instance.node_id):
                node_error_args["edge_source_handle"] = FailBranchSourceHandle.FAILED
            return NodeRunResult(
                **node_error_args,
                outputs={
                    "error_message": error_result.error,
                    "error_type": error_result.error_type,
                },
            )
        return error_result

    def _load_workflow_running_collect(self, workflow: Workflow, workflow_run_state: GraphRuntimeState) -> Optional[str]:
        conversation_id = workflow_run_state.variable_pool.get(('sys', 'conversation_id'))
        if not conversation_id:
            return None
        else:
            conversation_id = conversation_id.value

        running_collect = db.session.query(WorkflowRunningCollect).filter(
            WorkflowRunningCollect.tenant_id == workflow.tenant_id,
            WorkflowRunningCollect.app_id == workflow.app_id,
            WorkflowRunningCollect.workflow_id == workflow.id,
            WorkflowRunningCollect.workflow_version == workflow.version,
            WorkflowRunningCollect.conversation_id == conversation_id
        ).first()

        if not running_collect:
            return None

        collect_node_id = running_collect.collect_node_id
        current_variable_pool = workflow_run_state.variable_pool
        current_var_dict = current_variable_pool.variable_dictionary
        variable_dict = json.loads(running_collect.variable_dict)
        for node, var_val in variable_dict.items():
            if node == 'sys':
                continue
            else:
                for var_hash, var in var_val.items():
                    var_hash = int(var_hash)
                    if node not in current_var_dict:
                        current_var_dict[node] = dict()
                    value_type = var['value_type']
                    if 'array' in value_type:
                        current_var_dict[node][var_hash] = variable_factory.build_segment(var['value'])
                    else:
                        if 'name' not in var:
                            var['name'] = 'anonymous'
                        if var.get('value'):
                            current_var_dict[node][var_hash] = variable_factory._build_variable_from_mapping(mapping=var, selector=[node, var_hash])

        return collect_node_id


class GraphRunFailedError(Exception):
    def __init__(self, error: str):
        self.error = error<|MERGE_RESOLUTION|>--- conflicted
+++ resolved
@@ -817,63 +817,6 @@
                                 parent_parallel_id=parent_parallel_id,
                                 parent_parallel_start_node_id=parent_parallel_start_node_id,
                             )
-<<<<<<< HEAD
-
-                        break
-                    elif isinstance(item, RunStreamChunkEvent):
-                        yield NodeRunStreamChunkEvent(
-                            id=node_instance.id,
-                            node_id=node_instance.node_id,
-                            node_type=node_instance.node_type,
-                            node_data=node_instance.node_data,
-                            chunk_content=item.chunk_content,
-                            from_variable_selector=item.from_variable_selector,
-                            route_node_state=route_node_state,
-                            parallel_id=parallel_id,
-                            parallel_start_node_id=parallel_start_node_id,
-                            parent_parallel_id=parent_parallel_id,
-                            parent_parallel_start_node_id=parent_parallel_start_node_id,
-                        )
-                    elif isinstance(item, RunRetrieverResourceEvent):
-                        yield NodeRunRetrieverResourceEvent(
-                            id=node_instance.id,
-                            node_id=node_instance.node_id,
-                            node_type=node_instance.node_type,
-                            node_data=node_instance.node_data,
-                            retriever_resources=item.retriever_resources,
-                            context=item.context,
-                            route_node_state=route_node_state,
-                            parallel_id=parallel_id,
-                            parallel_start_node_id=parallel_start_node_id,
-                            parent_parallel_id=parent_parallel_id,
-                            parent_parallel_start_node_id=parent_parallel_start_node_id,
-                        )
-                    elif isinstance(item, GraphRunSucceededEvent):
-                        # this event is for collect node early exit workflow
-                        yield item
-        except GenerateTaskStoppedError:
-            # trigger node run failed event
-            route_node_state.status = RouteNodeState.Status.FAILED
-            route_node_state.failed_reason = "Workflow stopped."
-            yield NodeRunFailedEvent(
-                error="Workflow stopped.",
-                id=node_instance.id,
-                node_id=node_instance.node_id,
-                node_type=node_instance.node_type,
-                node_data=node_instance.node_data,
-                route_node_state=route_node_state,
-                parallel_id=parallel_id,
-                parallel_start_node_id=parallel_start_node_id,
-                parent_parallel_id=parent_parallel_id,
-                parent_parallel_start_node_id=parent_parallel_start_node_id,
-            )
-            return
-        except Exception as e:
-            logger.exception(f"Node {node_instance.node_data.title} run failed")
-            raise e
-        finally:
-            db.session.close()
-=======
                         elif isinstance(item, RunRetrieverResourceEvent):
                             yield NodeRunRetrieverResourceEvent(
                                 id=node_instance.id,
@@ -888,6 +831,9 @@
                                 parent_parallel_id=parent_parallel_id,
                                 parent_parallel_start_node_id=parent_parallel_start_node_id,
                             )
+                        elif isinstance(item, GraphRunSucceededEvent):
+                            # this event is for collect node early exit workflow
+                            yield item
             except GenerateTaskStoppedError:
                 # trigger node run failed event
                 route_node_state.status = RouteNodeState.Status.FAILED
@@ -910,7 +856,6 @@
                 raise e
             finally:
                 db.session.close()
->>>>>>> c0d0c635
 
     def _append_variables_recursively(self, node_id: str, variable_key_list: list[str], variable_value: VariableValue):
         """
