--- conflicted
+++ resolved
@@ -763,7 +763,16 @@
         """
         return time.perf_counter() - start_at > max_execution_time
 
-<<<<<<< HEAD
+    def create_copy(self):
+        """
+        create a graph engine copy
+        :return: with a new variable pool instance of graph engine
+        """
+        new_instance = copy(self)
+        new_instance.graph_runtime_state = copy(self.graph_runtime_state)
+        new_instance.graph_runtime_state.variable_pool = deepcopy(self.graph_runtime_state.variable_pool)
+        return new_instance
+
     def _load_workflow_running_collect(self, workflow: Workflow, workflow_run_state: GraphRuntimeState) -> Optional[str]:
         conversation_id = workflow_run_state.variable_pool.get(('sys', 'conversation_id'))
         if not conversation_id:
@@ -803,17 +812,6 @@
                         current_var_dict[node][var_hash] = variable_factory.build_variable_from_mapping(var)
 
         return collect_node_id
-=======
-    def create_copy(self):
-        """
-        create a graph engine copy
-        :return: with a new variable pool instance of graph engine
-        """
-        new_instance = copy(self)
-        new_instance.graph_runtime_state = copy(self.graph_runtime_state)
-        new_instance.graph_runtime_state.variable_pool = deepcopy(self.graph_runtime_state.variable_pool)
-        return new_instance
->>>>>>> 79db920f
 
 
 class GraphRunFailedError(Exception):
