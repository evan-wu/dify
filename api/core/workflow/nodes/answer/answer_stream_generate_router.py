--- conflicted
+++ resolved
@@ -149,19 +149,12 @@
             source_node_id = edge.source_node_id
             source_node_type = node_id_config_mapping[source_node_id].get("data", {}).get("type")
             if source_node_type in {
-<<<<<<< HEAD
-                NodeType.ANSWER.value,
-                NodeType.IF_ELSE.value,
-                NodeType.QUESTION_CLASSIFIER.value,
-                NodeType.ITERATION.value,
-                NodeType.COLLECT.value,
-=======
                 NodeType.ANSWER,
                 NodeType.IF_ELSE,
                 NodeType.QUESTION_CLASSIFIER,
                 NodeType.ITERATION,
+                NodeType.COLLECT,
                 NodeType.CONVERSATION_VARIABLE_ASSIGNER,
->>>>>>> 79db920f
             }:
                 answer_dependencies[answer_node_id].append(source_node_id)
             else:
