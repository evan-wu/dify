--- conflicted
+++ resolved
@@ -158,11 +158,8 @@
                     NodeType.IF_ELSE,
                     NodeType.QUESTION_CLASSIFIER,
                     NodeType.ITERATION,
-<<<<<<< HEAD
                     NodeType.COLLECT,
-=======
                     NodeType.LOOP,
->>>>>>> 09a5f8da
                     NodeType.VARIABLE_ASSIGNER,
                 }
                 or source_node_data.get("error_strategy") == ErrorStrategy.FAIL_BRANCH
