from typing import Literal, Optional

from pydantic import BaseModel

from core.helper.code_executor.code_executor import CodeLanguage
from core.workflow.entities.variable_entities import VariableSelector
from core.workflow.nodes.base import BaseNodeData


class CodeNodeData(BaseNodeData):
    """
    Code Node Data.
    """

    class Output(BaseModel):
<<<<<<< HEAD
        type: Literal["string", "number", "object", "array[string]", "array[number]", "array[object]", "array[file]"]
        children: Optional[dict[str, "Output"]] = None
=======
        type: Literal["string", "number", "object", "array[string]", "array[number]", "array[object]"]
        children: Optional[dict[str, "CodeNodeData.Output"]] = None
>>>>>>> c0d0c635

    class Dependency(BaseModel):
        name: str
        version: str

    variables: list[VariableSelector]
    code_language: Literal[CodeLanguage.PYTHON3, CodeLanguage.JAVASCRIPT]
    code: str
    outputs: dict[str, Output]
    dependencies: Optional[list[Dependency]] = None<|MERGE_RESOLUTION|>--- conflicted
+++ resolved
@@ -13,13 +13,8 @@
     """
 
     class Output(BaseModel):
-<<<<<<< HEAD
         type: Literal["string", "number", "object", "array[string]", "array[number]", "array[object]", "array[file]"]
-        children: Optional[dict[str, "Output"]] = None
-=======
-        type: Literal["string", "number", "object", "array[string]", "array[number]", "array[object]"]
         children: Optional[dict[str, "CodeNodeData.Output"]] = None
->>>>>>> c0d0c635
 
     class Dependency(BaseModel):
         name: str
