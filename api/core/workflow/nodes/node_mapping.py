--- conflicted
+++ resolved
@@ -24,29 +24,6 @@
 
 LATEST_VERSION = "latest"
 
-<<<<<<< HEAD
-node_type_classes_mapping: dict[NodeType, type[BaseNode]] = {
-    NodeType.START: StartNode,
-    NodeType.END: EndNode,
-    NodeType.ANSWER: AnswerNode,
-    NodeType.LLM: LLMNode,
-    NodeType.KNOWLEDGE_RETRIEVAL: KnowledgeRetrievalNode,
-    NodeType.IF_ELSE: IfElseNode,
-    NodeType.CODE: CodeNode,
-    NodeType.TEMPLATE_TRANSFORM: TemplateTransformNode,
-    NodeType.QUESTION_CLASSIFIER: QuestionClassifierNode,
-    NodeType.HTTP_REQUEST: HttpRequestNode,
-    NodeType.TOOL: ToolNode,
-    NodeType.VARIABLE_AGGREGATOR: VariableAggregatorNode,
-    NodeType.VARIABLE_ASSIGNER: VariableAggregatorNode,  # original name of VARIABLE_AGGREGATOR
-    NodeType.ITERATION: IterationNode,
-    NodeType.ITERATION_START: IterationStartNode,
-    NodeType.PARAMETER_EXTRACTOR: ParameterExtractorNode,
-    NodeType.CONVERSATION_VARIABLE_ASSIGNER: VariableAssignerNode,
-    NodeType.COLLECT: CollectNode,
-    NodeType.DOCUMENT_EXTRACTOR: DocumentExtractorNode,
-    NodeType.LIST_OPERATOR: ListOperatorNode,
-=======
 NODE_TYPE_CLASSES_MAPPING: Mapping[NodeType, Mapping[str, type[BaseNode]]] = {
     NodeType.START: {
         LATEST_VERSION: StartNode,
@@ -104,6 +81,10 @@
         LATEST_VERSION: IterationNode,
         "1": IterationNode,
     },
+    NodeType.COLLECT: {
+        LATEST_VERSION: IterationNode,
+        "1": IterationNode,
+    }
     NodeType.ITERATION_START: {
         LATEST_VERSION: IterationStartNode,
         "1": IterationStartNode,
@@ -125,5 +106,4 @@
         LATEST_VERSION: ListOperatorNode,
         "1": ListOperatorNode,
     },
->>>>>>> f5422556
 }