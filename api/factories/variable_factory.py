--- conflicted
+++ resolved
@@ -71,9 +71,6 @@
 
 def build_environment_variable_from_mapping(mapping: Mapping[str, Any], /) -> Variable:
     if not mapping.get("name"):
-<<<<<<< HEAD
-        mapping["name"] = "anonymous"
-=======
         raise VariableError("missing name")
     return _build_variable_from_mapping(mapping=mapping, selector=[ENVIRONMENT_VARIABLE_NODE_ID, mapping["name"]])
 
@@ -85,7 +82,8 @@
     """
     if (value_type := mapping.get("value_type")) is None:
         raise VariableError("missing value type")
->>>>>>> f5422556
+    if not mapping.get("name"):
+        mapping["name"] = "anonymous"
     if (value := mapping.get("value")) is None:
         raise VariableError("missing value")
     match value_type:
