import enum
import json

from flask_login import UserMixin
from sqlalchemy import func
from sqlalchemy.orm import Mapped, mapped_column
<<<<<<< HEAD

from models.base import Base
=======
>>>>>>> 0fdb39f1

from .engine import db
from .types import StringUUID


class AccountStatus(enum.StrEnum):
    PENDING = "pending"
    UNINITIALIZED = "uninitialized"
    ACTIVE = "active"
    BANNED = "banned"
    CLOSED = "closed"


class Account(UserMixin, Base):
    __tablename__ = "accounts"
    __table_args__ = (db.PrimaryKeyConstraint("id", name="account_pkey"), db.Index("account_email_idx", "email"))

    id: Mapped[str] = mapped_column(StringUUID, server_default=db.text("uuid_generate_v4()"))
    name = db.Column(db.String(255), nullable=False)
    email = db.Column(db.String(255), nullable=False)
    password = db.Column(db.String(255), nullable=True)
    password_salt = db.Column(db.String(255), nullable=True)
    avatar = db.Column(db.String(255))
    interface_language = db.Column(db.String(255))
    interface_theme = db.Column(db.String(255))
    timezone = db.Column(db.String(255))
    last_login_at = db.Column(db.DateTime)
    last_login_ip = db.Column(db.String(255))
    last_active_at = db.Column(db.DateTime, nullable=False, server_default=func.current_timestamp())
    status = db.Column(db.String(16), nullable=False, server_default=db.text("'active'::character varying"))
    initialized_at = db.Column(db.DateTime)
    created_at = db.Column(db.DateTime, nullable=False, server_default=func.current_timestamp())
    updated_at = db.Column(db.DateTime, nullable=False, server_default=func.current_timestamp())

    @property
    def is_password_set(self):
        return self.password is not None

    @property
    def current_tenant(self):
        # FIXME: fix the type error later, because the type is important maybe cause some bugs
        return self._current_tenant  # type: ignore

    @current_tenant.setter
    def current_tenant(self, value: "Tenant"):
        tenant = value
        ta = TenantAccountJoin.query.filter_by(tenant_id=tenant.id, account_id=self.id).first()
        if ta:
            tenant.current_role = ta.role
        else:
            tenant = None

        self._current_tenant = tenant

    @property
    def current_tenant_id(self) -> str | None:
        return self._current_tenant.id if self._current_tenant else None

    @current_tenant_id.setter
    def current_tenant_id(self, value: str):
        try:
            tenant_account_join = (
                db.session.query(Tenant, TenantAccountJoin)
                .filter(Tenant.id == value)
                .filter(TenantAccountJoin.tenant_id == Tenant.id)
                .filter(TenantAccountJoin.account_id == self.id)
                .one_or_none()
            )

            if tenant_account_join:
                tenant, ta = tenant_account_join
                tenant.current_role = ta.role
            else:
                tenant = None
        except Exception:
            tenant = None

        self._current_tenant = tenant

    @property
    def current_role(self):
        return self._current_tenant.current_role

    def get_status(self) -> AccountStatus:
        status_str = self.status
        return AccountStatus(status_str)

    @classmethod
    def get_by_openid(cls, provider: str, open_id: str):
        account_integrate = (
            db.session.query(AccountIntegrate)
            .filter(AccountIntegrate.provider == provider, AccountIntegrate.open_id == open_id)
            .one_or_none()
        )
        if account_integrate:
            return db.session.query(Account).filter(Account.id == account_integrate.account_id).one_or_none()
        return None

    # check current_user.current_tenant.current_role in ['admin', 'owner']
    @property
    def is_admin_or_owner(self):
        return TenantAccountRole.is_privileged_role(self._current_tenant.current_role)

    @property
    def is_admin(self):
        return TenantAccountRole.is_admin_role(self._current_tenant.current_role)

    @property
    def is_editor(self):
        return TenantAccountRole.is_editing_role(self._current_tenant.current_role)

    @property
    def is_dataset_editor(self):
        return TenantAccountRole.is_dataset_edit_role(self._current_tenant.current_role)

    @property
    def is_dataset_operator(self):
        return self._current_tenant.current_role == TenantAccountRole.DATASET_OPERATOR


class TenantStatus(enum.StrEnum):
    NORMAL = "normal"
    ARCHIVE = "archive"


class TenantAccountRole(enum.StrEnum):
    OWNER = "owner"
    ADMIN = "admin"
    EDITOR = "editor"
    NORMAL = "normal"
    DATASET_OPERATOR = "dataset_operator"

    @staticmethod
    def is_valid_role(role: str) -> bool:
        if not role:
            return False
        return role in {
            TenantAccountRole.OWNER,
            TenantAccountRole.ADMIN,
            TenantAccountRole.EDITOR,
            TenantAccountRole.NORMAL,
            TenantAccountRole.DATASET_OPERATOR,
        }

    @staticmethod
    def is_privileged_role(role: str) -> bool:
        if not role:
            return False
        return role in {TenantAccountRole.OWNER, TenantAccountRole.ADMIN}

    @staticmethod
    def is_admin_role(role: str) -> bool:
        if not role:
            return False
        return role == TenantAccountRole.ADMIN

    @staticmethod
    def is_non_owner_role(role: str) -> bool:
        if not role:
            return False
        return role in {
            TenantAccountRole.ADMIN,
            TenantAccountRole.EDITOR,
            TenantAccountRole.NORMAL,
            TenantAccountRole.DATASET_OPERATOR,
        }

    @staticmethod
    def is_editing_role(role: str) -> bool:
        if not role:
            return False
        return role in {TenantAccountRole.OWNER, TenantAccountRole.ADMIN, TenantAccountRole.EDITOR}

    @staticmethod
    def is_dataset_edit_role(role: str) -> bool:
        if not role:
            return False
        return role in {
            TenantAccountRole.OWNER,
            TenantAccountRole.ADMIN,
            TenantAccountRole.EDITOR,
            TenantAccountRole.DATASET_OPERATOR,
        }


class Tenant(db.Model):  # type: ignore[name-defined]
    __tablename__ = "tenants"
    __table_args__ = (db.PrimaryKeyConstraint("id", name="tenant_pkey"),)

    id = db.Column(StringUUID, server_default=db.text("uuid_generate_v4()"))
    name = db.Column(db.String(255), nullable=False)
    encrypt_public_key = db.Column(db.Text)
    plan = db.Column(db.String(255), nullable=False, server_default=db.text("'basic'::character varying"))
    status = db.Column(db.String(255), nullable=False, server_default=db.text("'normal'::character varying"))
    custom_config = db.Column(db.Text)
    created_at = db.Column(db.DateTime, nullable=False, server_default=func.current_timestamp())
    updated_at = db.Column(db.DateTime, nullable=False, server_default=func.current_timestamp())

    def get_accounts(self) -> list[Account]:
        return (
            db.session.query(Account)
            .filter(Account.id == TenantAccountJoin.account_id, TenantAccountJoin.tenant_id == self.id)
            .all()
        )

    @property
    def custom_config_dict(self) -> dict:
        return json.loads(self.custom_config) if self.custom_config else {}

    @custom_config_dict.setter
    def custom_config_dict(self, value: dict):
        self.custom_config = json.dumps(value)


class TenantAccountJoinRole(enum.Enum):
    OWNER = "owner"
    ADMIN = "admin"
    NORMAL = "normal"
    DATASET_OPERATOR = "dataset_operator"


class TenantAccountJoin(db.Model):  # type: ignore[name-defined]
    __tablename__ = "tenant_account_joins"
    __table_args__ = (
        db.PrimaryKeyConstraint("id", name="tenant_account_join_pkey"),
        db.Index("tenant_account_join_account_id_idx", "account_id"),
        db.Index("tenant_account_join_tenant_id_idx", "tenant_id"),
        db.UniqueConstraint("tenant_id", "account_id", name="unique_tenant_account_join"),
    )

    id = db.Column(StringUUID, server_default=db.text("uuid_generate_v4()"))
    tenant_id = db.Column(StringUUID, nullable=False)
    account_id = db.Column(StringUUID, nullable=False)
    current = db.Column(db.Boolean, nullable=False, server_default=db.text("false"))
    role = db.Column(db.String(16), nullable=False, server_default="normal")
    invited_by = db.Column(StringUUID, nullable=True)
    created_at = db.Column(db.DateTime, nullable=False, server_default=func.current_timestamp())
    updated_at = db.Column(db.DateTime, nullable=False, server_default=func.current_timestamp())


class AccountIntegrate(db.Model):  # type: ignore[name-defined]
    __tablename__ = "account_integrates"
    __table_args__ = (
        db.PrimaryKeyConstraint("id", name="account_integrate_pkey"),
        db.UniqueConstraint("account_id", "provider", name="unique_account_provider"),
        db.UniqueConstraint("provider", "open_id", name="unique_provider_open_id"),
    )

    id = db.Column(StringUUID, server_default=db.text("uuid_generate_v4()"))
    account_id = db.Column(StringUUID, nullable=False)
    provider = db.Column(db.String(16), nullable=False)
    open_id = db.Column(db.String(255), nullable=False)
    encrypted_token = db.Column(db.String(255), nullable=False)
    created_at = db.Column(db.DateTime, nullable=False, server_default=func.current_timestamp())
    updated_at = db.Column(db.DateTime, nullable=False, server_default=func.current_timestamp())


class InvitationCode(db.Model):  # type: ignore[name-defined]
    __tablename__ = "invitation_codes"
    __table_args__ = (
        db.PrimaryKeyConstraint("id", name="invitation_code_pkey"),
        db.Index("invitation_codes_batch_idx", "batch"),
        db.Index("invitation_codes_code_idx", "code", "status"),
    )

    id = db.Column(db.Integer, nullable=False)
    batch = db.Column(db.String(255), nullable=False)
    code = db.Column(db.String(32), nullable=False)
    status = db.Column(db.String(16), nullable=False, server_default=db.text("'unused'::character varying"))
    used_at = db.Column(db.DateTime)
    used_by_tenant_id = db.Column(StringUUID)
    used_by_account_id = db.Column(StringUUID)
    deprecated_at = db.Column(db.DateTime)
    created_at = db.Column(db.DateTime, nullable=False, server_default=db.text("CURRENT_TIMESTAMP(0)"))


class TenantPluginPermission(Base):
    class InstallPermission(enum.StrEnum):
        EVERYONE = "everyone"
        ADMINS = "admins"
        NOBODY = "noone"

    class DebugPermission(enum.StrEnum):
        EVERYONE = "everyone"
        ADMINS = "admins"
        NOBODY = "noone"

    __tablename__ = "account_plugin_permissions"
    __table_args__ = (
        db.PrimaryKeyConstraint("id", name="account_plugin_permission_pkey"),
        db.UniqueConstraint("tenant_id", name="unique_tenant_plugin"),
    )

    id: Mapped[str] = mapped_column(StringUUID, server_default=db.text("uuid_generate_v4()"))
    tenant_id: Mapped[str] = mapped_column(StringUUID, nullable=False)
    install_permission: Mapped[InstallPermission] = mapped_column(
        db.String(16), nullable=False, server_default="everyone"
    )
    debug_permission: Mapped[DebugPermission] = mapped_column(db.String(16), nullable=False, server_default="noone")<|MERGE_RESOLUTION|>--- conflicted
+++ resolved
@@ -4,11 +4,8 @@
 from flask_login import UserMixin
 from sqlalchemy import func
 from sqlalchemy.orm import Mapped, mapped_column
-<<<<<<< HEAD
 
 from models.base import Base
-=======
->>>>>>> 0fdb39f1
 
 from .engine import db
 from .types import StringUUID
