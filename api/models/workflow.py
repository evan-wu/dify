--- conflicted
+++ resolved
@@ -795,8 +795,7 @@
 
     def to_variable(self) -> Variable:
         mapping = json.loads(self.data)
-<<<<<<< HEAD
-        return variable_factory.build_variable_from_mapping(mapping)
+        return variable_factory.build_conversation_variable_from_mapping(mapping)
 
 
 class WorkflowRunningCollect(db.Model):
@@ -821,7 +820,4 @@
     variable_dict = db.Column(db.Text)
     created_by = db.Column(StringUUID, nullable=False)
     created_at = db.Column(db.DateTime, nullable=False, server_default=db.text('CURRENT_TIMESTAMP(0)'))
-    updated_at = db.Column(db.DateTime)
-=======
-        return variable_factory.build_conversation_variable_from_mapping(mapping)
->>>>>>> f5422556
+    updated_at = db.Column(db.DateTime)