--- conflicted
+++ resolved
@@ -2,95 +2,15 @@
 name = "dify-api"
 version = "1.3.0"
 requires-python = ">=3.11,<3.13"
-
-dependencies = [
-    "authlib==1.3.1",
-    "azure-identity==1.16.1",
-    "beautifulsoup4==4.12.2",
-    "boto3==1.35.99",
-    "bs4~=0.0.1",
-    "cachetools~=5.3.0",
-    "celery~=5.4.0",
-    "chardet~=5.1.0",
-    "flask~=3.1.0",
-    "flask-compress~=1.17",
-    "flask-cors~=4.0.0",
-    "flask-login~=0.6.3",
-    "flask-migrate~=4.0.7",
-    "flask-restful~=0.3.10",
-    "flask-sqlalchemy~=3.1.1",
-    "gevent~=24.11.1",
-    "gmpy2~=2.2.1",
-    "google-api-core==2.18.0",
-    "google-api-python-client==2.90.0",
-    "google-auth==2.29.0",
-    "google-auth-httplib2==0.2.0",
-    "google-cloud-aiplatform==1.49.0",
-    "googleapis-common-protos==1.63.0",
-    "gunicorn~=23.0.0",
-    "httpx[socks]~=0.27.0",
-    "jieba==0.42.1",
-    "json-repair>=0.41.1",
-    "langfuse~=2.51.3",
-    "langsmith~=0.1.77",
-    "mailchimp-transactional~=1.0.50",
-    "markdown~=3.5.1",
-    "numpy~=1.26.4",
-    "oci~=2.135.1",
-    "openai~=1.61.0",
-    "openpyxl~=3.1.5",
-    "opik~=1.3.4",
-    "opentelemetry-api==1.27.0",
-    "opentelemetry-distro==0.48b0",
-    "opentelemetry-exporter-otlp==1.27.0",
-    "opentelemetry-exporter-otlp-proto-common==1.27.0",
-    "opentelemetry-exporter-otlp-proto-grpc==1.27.0",
-    "opentelemetry-exporter-otlp-proto-http==1.27.0",
-    "opentelemetry-instrumentation==0.48b0",
-    "opentelemetry-instrumentation-celery==0.48b0",
-    "opentelemetry-instrumentation-flask==0.48b0",
-    "opentelemetry-instrumentation-sqlalchemy==0.48b0",
-    "opentelemetry-propagator-b3==1.27.0",
-    # opentelemetry-proto1.28.0 depends on protobuf (>=5.0,<6.0),
-    # which is conflict with googleapis-common-protos (1.63.0)
-    "opentelemetry-proto==1.27.0",
-    "opentelemetry-sdk==1.27.0",
-    "opentelemetry-semantic-conventions==0.48b0",
-    "opentelemetry-util-http==0.48b0",
-    "pandas-stubs~=2.2.3.241009",
-    "pandas[excel,output-formatting,performance]~=2.2.2",
-    "pandoc~=2.4",
-    "psycogreen~=1.0.2",
-    "psycopg2-binary~=2.9.6",
-    "pycryptodome==3.19.1",
-    "pydantic~=2.9.2",
-    "pydantic-extra-types~=2.9.0",
-    "pydantic-settings~=2.6.0",
-    "pyjwt~=2.8.0",
-    "pypdfium2~=4.30.0",
-    "python-docx~=1.1.0",
-    "python-dotenv==1.0.1",
-    "pyyaml~=6.0.1",
-    "readabilipy==0.2.0",
-    "redis[hiredis]~=5.0.3",
-    "resend~=0.7.0",
-    "sentry-sdk[flask]~=1.44.1",
-    "sqlalchemy~=2.0.29",
-    "starlette==0.41.0",
-    "tiktoken~=0.8.0",
-    "tokenizers~=0.15.0",
-    "transformers~=4.35.0",
-    "unstructured[docx,epub,md,ppt,pptx]~=0.16.1",
-    "validators==0.21.0",
-    "yarl~=1.18.3",
-]
-# Before adding new dependency, consider place it in
-# alphabet order (a-z) and suitable group.
-
-[tool.uv]
-default-groups = ["storage", "tools", "vdb"]
-
-<<<<<<< HEAD
+dynamic = [ "dependencies" ]
+
+[build-system]
+requires = ["poetry-core>=2.0.0"]
+build-backend = "poetry.core.masonry.api"
+
+[tool.poetry]
+package-mode = false
+
 ############################################################
 # [ Main ] Dependency group
 ############################################################
@@ -188,108 +108,103 @@
 kaleido = "0.2.1"
 rank-bm25 = "~0.2.2"
 safetensors = "~0.4.3"
-=======
-[dependency-groups]
->>>>>>> 09a5f8da
+
+############################################################
+# [ Tools ] dependency group
+############################################################
+[tool.poetry.group.tools.dependencies]
+arxiv = "2.1.0"
+cloudscraper = "1.2.71"
+duckduckgo-search = "~6.3.0"
+jsonpath-ng = "1.6.1"
+matplotlib = "~3.8.2"
+mplfonts = "~0.0.8"
+newspaper3k = "0.2.8"
+nltk = "3.9.1"
+numexpr = "~2.9.0"
+pydub = "~0.25.1"
+qrcode = "~7.4.2"
+twilio = "~9.0.4"
+vanna = { version = "0.7.5", extras = ["postgres", "mysql", "clickhouse", "duckdb", "oracle"] }
+wikipedia = "1.4.0"
+yfinance = "~0.2.40"
+
+############################################################
+# [ Storage ] dependency group
+# Required for storage clients
+############################################################
+[tool.poetry.group.storage.dependencies]
+azure-storage-blob = "12.13.0"
+bce-python-sdk = "~0.9.23"
+cos-python-sdk-v5 = "1.9.30"
+esdk-obs-python = "3.24.6.1"
+google-cloud-storage = "2.16.0"
+opendal = "~0.45.12"
+oss2 = "2.18.5"
+supabase = "~2.8.1"
+tos = "~2.7.1"
+
+############################################################
+# [ VDB ] dependency group
+# Required by vector store clients
+############################################################
+[tool.poetry.group.vdb.dependencies]
+alibabacloud_gpdb20160503 = "~3.8.0"
+alibabacloud_tea_openapi = "~0.3.9"
+chromadb = "0.5.20"
+clickhouse-connect = "~0.7.16"
+couchbase = "~4.3.0"
+elasticsearch = "8.14.0"
+opensearch-py = "2.4.0"
+oracledb = "~2.2.1"
+pgvecto-rs = { version = "~0.2.1", extras = ['sqlalchemy'] }
+pgvector = "0.2.5"
+pymilvus = "~2.5.0"
+pymochow = "1.3.1"
+pyobvector = "~0.1.6"
+qdrant-client = "1.7.3"
+tcvectordb = "1.3.2"
+tidb-vector = "0.0.9"
+upstash-vector = "0.6.0"
+volcengine-compat = "~1.0.156"
+weaviate-client = "~3.21.0"
 
 ############################################################
 # [ Dev ] dependency group
 # Required for development and running tests
 ############################################################
-dev = [
-    "coverage~=7.2.4",
-    "dotenv-linter~=0.5.0",
-    "faker~=32.1.0",
-    "lxml-stubs~=0.5.1",
-    "mypy~=1.15.0",
-    "ruff~=0.11.5",
-    "pytest~=8.3.2",
-    "pytest-benchmark~=4.0.0",
-    "pytest-cov~=4.1.0",
-    "pytest-env~=1.1.3",
-    "pytest-mock~=3.14.0",
-    "types-aiofiles~=24.1.0",
-    "types-beautifulsoup4~=4.12.0",
-    "types-cachetools~=5.5.0",
-    "types-colorama~=0.4.15",
-    "types-defusedxml~=0.7.0",
-    "types-deprecated~=1.2.15",
-    "types-docutils~=0.21.0",
-    "types-flask-cors~=5.0.0",
-    "types-flask-migrate~=4.1.0",
-    "types-gevent~=24.11.0",
-    "types-greenlet~=3.1.0",
-    "types-html5lib~=1.1.11",
-    "types-markdown~=3.7.0",
-    "types-oauthlib~=3.2.0",
-    "types-objgraph~=3.6.0",
-    "types-olefile~=0.47.0",
-    "types-openpyxl~=3.1.5",
-    "types-pexpect~=4.9.0",
-    "types-protobuf~=5.29.1",
-    "types-psutil~=7.0.0",
-    "types-psycopg2~=2.9.21",
-    "types-pygments~=2.19.0",
-    "types-pymysql~=1.1.0",
-    "types-python-dateutil~=2.9.0",
-    "types-pywin32~=310.0.0",
-    "types-pyyaml~=6.0.12",
-    "types-regex~=2024.11.6",
-    "types-requests~=2.32.0",
-    "types-requests-oauthlib~=2.0.0",
-    "types-shapely~=2.0.0",
-    "types-simplejson~=3.20.0",
-    "types-six~=1.17.0",
-    "types-tensorflow~=2.18.0",
-    "types-tqdm~=4.67.0",
-    "types-ujson~=5.10.0",
-]
-
-############################################################
-# [ Storage ] dependency group
-# Required for storage clients
-############################################################
-storage = [
-    "azure-storage-blob==12.13.0",
-    "bce-python-sdk~=0.9.23",
-    "cos-python-sdk-v5==1.9.30",
-    "esdk-obs-python==3.24.6.1",
-    "google-cloud-storage==2.16.0",
-    "opendal~=0.45.16",
-    "oss2==2.18.5",
-    "supabase~=2.8.1",
-    "tos~=2.7.1",
-]
-
-############################################################
-# [ Tools ] dependency group
-############################################################
-tools = ["cloudscraper~=1.2.71", "nltk~=3.9.1"]
-
-############################################################
-# [ VDB ] dependency group
-# Required by vector store clients
-############################################################
-vdb = [
-    "alibabacloud_gpdb20160503~=3.8.0",
-    "alibabacloud_tea_openapi~=0.3.9",
-    "chromadb==0.5.20",
-    "clickhouse-connect~=0.7.16",
-    "couchbase~=4.3.0",
-    "elasticsearch==8.14.0",
-    "opensearch-py==2.4.0",
-    "oracledb==3.0.0",
-    "pgvecto-rs[sqlalchemy]~=0.2.1",
-    "pgvector==0.2.5",
-    "pymilvus~=2.5.0",
-    "pymochow==1.3.1",
-    "pyobvector~=0.1.6",
-    "qdrant-client==1.7.3",
-    "tablestore==6.1.0",
-    "tcvectordb~=1.6.4",
-    "tidb-vector==0.0.9",
-    "upstash-vector==0.6.0",
-    "volcengine-compat~=1.0.156",
-    "weaviate-client~=3.21.0",
-    "xinference-client~=1.2.2",
-]+[tool.poetry.group.dev]
+optional = true
+[tool.poetry.group.dev.dependencies]
+coverage = "~7.2.4"
+faker = "~32.1.0"
+mypy = "~1.13.0"
+pytest = "~8.3.2"
+pytest-benchmark = "~4.0.0"
+pytest-env = "~1.1.3"
+pytest-mock = "~3.14.0"
+types-beautifulsoup4 = "~4.12.0.20241020"
+types-flask-cors = "~5.0.0.20240902"
+types-flask-migrate = "~4.1.0.20250112"
+types-html5lib = "~1.1.11.20241018"
+types-openpyxl = "~3.1.5.20241225"
+types-protobuf = "~5.29.1.20241207"
+types-psutil = "~6.1.0.20241221"
+types-psycopg2 = "~2.9.21.20250121"
+types-python-dateutil = "~2.9.0.20241206"
+types-pytz = "~2024.2.0.20241221"
+types-pyyaml = "~6.0.12.20241230"
+types-regex = "~2024.11.6.20241221"
+types-requests = "~2.32.0.20241016"
+types-six = "~1.17.0.20241205"
+types-tqdm = "~4.67.0.20241221"
+
+############################################################
+# [ Lint ] dependency group
+# Required for code style linting
+############################################################
+[tool.poetry.group.lint]
+optional = true
+[tool.poetry.group.lint.dependencies]
+dotenv-linter = "~0.5.0"
+ruff = "~0.9.2"