import json
import logging

from httpx import get

from core.entities.provider_entities import ProviderConfig
from core.model_runtime.utils.encoders import jsonable_encoder
from core.tools.__base.tool_runtime import ToolRuntime
from core.tools.custom_tool.provider import ApiToolProviderController
from core.tools.entities.api_entities import ToolApiEntity, ToolProviderApiEntity
from core.tools.entities.common_entities import I18nObject
from core.tools.entities.tool_bundle import ApiToolBundle
from core.tools.entities.tool_entities import (
    ApiProviderAuthType,
    ApiProviderSchemaType,
)
from core.tools.tool_label_manager import ToolLabelManager
from core.tools.tool_manager import ToolManager
from core.tools.utils.configuration import ProviderConfigEncrypter
from core.tools.utils.parser import ApiBasedToolSchemaParser
from extensions.ext_database import db
from models.tools import ApiToolProvider
from services.tools.tools_transform_service import ToolTransformService

logger = logging.getLogger(__name__)


class ApiToolManageService:
    @staticmethod
    def parser_api_schema(schema: str) -> list[ApiToolBundle]:
        """
        parse api schema to tool bundle
        """
        try:
            warnings = {}
            try:
                tool_bundles, schema_type = ApiBasedToolSchemaParser.auto_parse_to_tool_bundle(schema, warning=warnings)
            except Exception as e:
                raise ValueError(f"invalid schema: {str(e)}")

            credentials_schema = [
                ProviderConfig(
                    name="auth_type",
                    type=ProviderConfig.Type.SELECT,
                    required=True,
                    default="none",
                    options=[
                        ProviderConfig.Option(value="none", label=I18nObject(en_US="None", zh_Hans="无")),
                        ProviderConfig.Option(value="api_key", label=I18nObject(en_US="Api Key", zh_Hans="Api Key")),
                    ],
                    placeholder=I18nObject(en_US="Select auth type", zh_Hans="选择认证方式"),
                ),
                ProviderConfig(
                    name="api_key_header",
                    type=ProviderConfig.Type.TEXT_INPUT,
                    required=False,
                    placeholder=I18nObject(en_US="Enter api key header", zh_Hans="输入 api key header，如：X-API-KEY"),
                    default="api_key",
                    help=I18nObject(en_US="HTTP header name for api key", zh_Hans="HTTP 头部字段名，用于传递 api key"),
                ),
                ProviderConfig(
                    name="api_key_value",
                    type=ProviderConfig.Type.TEXT_INPUT,
                    required=False,
                    placeholder=I18nObject(en_US="Enter api key", zh_Hans="输入 api key"),
                    default="",
                ),
            ]

            return jsonable_encoder(
                {
                    "schema_type": schema_type,
                    "parameters_schema": tool_bundles,
                    "credentials_schema": credentials_schema,
                    "warning": warnings,
                }
            )
        except Exception as e:
            raise ValueError(f"invalid schema: {str(e)}")

    @staticmethod
    def convert_schema_to_tool_bundles(schema: str, extra_info: dict | None = None) -> tuple[list[ApiToolBundle], str]:
        """
        convert schema to tool bundles

        :return: the list of tool bundles, description
        """
        try:
            return ApiBasedToolSchemaParser.auto_parse_to_tool_bundle(schema, extra_info=extra_info)
        except Exception as e:
            raise ValueError(f"invalid schema: {str(e)}")

    @staticmethod
    def create_api_tool_provider(
        user_id: str,
        tenant_id: str,
        provider_name: str,
        icon: dict,
        credentials: dict,
        schema_type: str,
        schema: str,
        privacy_policy: str,
        custom_disclaimer: str,
        labels: list[str],
    ):
        """
        create api tool provider
        """
        if schema_type not in [member.value for member in ApiProviderSchemaType]:
            raise ValueError(f"invalid schema type {schema}")

        provider_name = provider_name.strip()

        # check if the provider exists
<<<<<<< HEAD
        provider: ApiToolProvider | None = (
=======
        provider = (
>>>>>>> db1d2aaf
            db.session.query(ApiToolProvider)
            .filter(
                ApiToolProvider.tenant_id == tenant_id,
                ApiToolProvider.name == provider_name,
            )
            .first()
        )

        if provider is not None:
            raise ValueError(f"provider {provider_name} already exists")

        # parse openapi to tool bundle
        extra_info = {}
        # extra info like description will be set here
        tool_bundles, schema_type = ApiToolManageService.convert_schema_to_tool_bundles(schema, extra_info)

        if len(tool_bundles) > 100:
            raise ValueError("the number of apis should be less than 100")

        # create db provider
        db_provider = ApiToolProvider(
            tenant_id=tenant_id,
            user_id=user_id,
            name=provider_name,
            icon=json.dumps(icon),
            schema=schema,
            description=extra_info.get("description", ""),
            schema_type_str=schema_type,
            tools_str=json.dumps(jsonable_encoder(tool_bundles)),
            credentials_str={},
            privacy_policy=privacy_policy,
            custom_disclaimer=custom_disclaimer,
        )

        if "auth_type" not in credentials:
            raise ValueError("auth_type is required")

        # get auth type, none or api key
        auth_type = ApiProviderAuthType.value_of(credentials["auth_type"])

        # create provider entity
        provider_controller = ApiToolProviderController.from_db(db_provider, auth_type)
        # load tools into provider entity
        provider_controller.load_bundled_tools(tool_bundles)

        # encrypt credentials
        tool_configuration = ProviderConfigEncrypter(
            tenant_id=tenant_id,
            config=list(provider_controller.get_credentials_schema()),
            provider_type=provider_controller.provider_type.value,
            provider_identity=provider_controller.entity.identity.name,
        )

        encrypted_credentials = tool_configuration.encrypt(credentials)
        db_provider.credentials_str = json.dumps(encrypted_credentials)

        db.session.add(db_provider)
        db.session.commit()

        # update labels
        ToolLabelManager.update_tool_labels(provider_controller, labels)

        return {"result": "success"}

    @staticmethod
    def get_api_tool_provider_remote_schema(user_id: str, tenant_id: str, url: str):
        """
        get api tool provider remote schema
        """
        headers = {
            "User-Agent": "Mozilla/5.0 (Macintosh; Intel Mac OS X 10_15_7) AppleWebKit/537.36 (KHTML, like Gecko)"
            " Chrome/120.0.0.0 Safari/537.36 Edg/120.0.0.0",
            "Accept": "*/*",
        }

        try:
            response = get(url, headers=headers, timeout=10)
            if response.status_code != 200:
                raise ValueError(f"Got status code {response.status_code}")
            schema = response.text

            # try to parse schema, avoid SSRF attack
            ApiToolManageService.parser_api_schema(schema)
        except Exception as e:
            logger.exception(f"parse api schema error: {str(e)}")
            raise ValueError("invalid schema, please check the url you provided")

        return {"schema": schema}

    @staticmethod
<<<<<<< HEAD
    def list_api_tool_provider_tools(user_id: str, tenant_id: str, provider_name: str) -> list[ToolApiEntity]:
        """
        list api tool provider tools
        """
        provider: ApiToolProvider | None = (
=======
    def list_api_tool_provider_tools(user_id: str, tenant_id: str, provider_name: str) -> list[UserTool]:
        """
        list api tool provider tools
        """
        provider = (
>>>>>>> db1d2aaf
            db.session.query(ApiToolProvider)
            .filter(
                ApiToolProvider.tenant_id == tenant_id,
                ApiToolProvider.name == provider_name,
            )
            .first()
        )

        if provider is None:
            raise ValueError(f"you have not added provider {provider_name}")

        controller = ToolTransformService.api_provider_to_controller(db_provider=provider)
        labels = ToolLabelManager.get_tool_labels(controller)

        return [
            ToolTransformService.convert_tool_entity_to_api_entity(
                tool_bundle,
                tenant_id=tenant_id,
                labels=labels,
            )
            for tool_bundle in provider.tools
        ]

    @staticmethod
    def update_api_tool_provider(
        user_id: str,
        tenant_id: str,
        provider_name: str,
        original_provider: str,
        icon: dict,
        credentials: dict,
        schema_type: str,
        schema: str,
        privacy_policy: str,
        custom_disclaimer: str,
        labels: list[str],
    ):
        """
        update api tool provider
        """
        if schema_type not in [member.value for member in ApiProviderSchemaType]:
            raise ValueError(f"invalid schema type {schema}")

        provider_name = provider_name.strip()

        # check if the provider exists
<<<<<<< HEAD
        provider: ApiToolProvider | None = (
=======
        provider = (
>>>>>>> db1d2aaf
            db.session.query(ApiToolProvider)
            .filter(
                ApiToolProvider.tenant_id == tenant_id,
                ApiToolProvider.name == original_provider,
            )
            .first()
        )

        if provider is None:
            raise ValueError(f"api provider {provider_name} does not exists")

        # parse openapi to tool bundle
        extra_info = {}
        # extra info like description will be set here
        tool_bundles, schema_type = ApiToolManageService.convert_schema_to_tool_bundles(schema, extra_info)

        # update db provider
        provider.name = provider_name
        provider.icon = json.dumps(icon)
        provider.schema = schema
        provider.description = extra_info.get("description", "")
        provider.schema_type_str = ApiProviderSchemaType.OPENAPI.value
        provider.tools_str = json.dumps(jsonable_encoder(tool_bundles))
        provider.privacy_policy = privacy_policy
        provider.custom_disclaimer = custom_disclaimer

        if "auth_type" not in credentials:
            raise ValueError("auth_type is required")

        # get auth type, none or api key
        auth_type = ApiProviderAuthType.value_of(credentials["auth_type"])

        # create provider entity
        provider_controller = ApiToolProviderController.from_db(provider, auth_type)
        # load tools into provider entity
        provider_controller.load_bundled_tools(tool_bundles)

        # get original credentials if exists
        tool_configuration = ProviderConfigEncrypter(
            tenant_id=tenant_id,
            config=list(provider_controller.get_credentials_schema()),
            provider_type=provider_controller.provider_type.value,
            provider_identity=provider_controller.entity.identity.name,
        )

        original_credentials = tool_configuration.decrypt(provider.credentials)
        masked_credentials = tool_configuration.mask_tool_credentials(original_credentials)
        # check if the credential has changed, save the original credential
        for name, value in credentials.items():
            if name in masked_credentials and value == masked_credentials[name]:
                credentials[name] = original_credentials[name]

        credentials = tool_configuration.encrypt(credentials)
        provider.credentials_str = json.dumps(credentials)

        db.session.add(provider)
        db.session.commit()

        # delete cache
        tool_configuration.delete_tool_credentials_cache()

        # update labels
        ToolLabelManager.update_tool_labels(provider_controller, labels)

        return {"result": "success"}

    @staticmethod
    def delete_api_tool_provider(user_id: str, tenant_id: str, provider_name: str):
        """
        delete tool provider
        """
<<<<<<< HEAD
        provider: ApiToolProvider | None = (
=======
        provider = (
>>>>>>> db1d2aaf
            db.session.query(ApiToolProvider)
            .filter(
                ApiToolProvider.tenant_id == tenant_id,
                ApiToolProvider.name == provider_name,
            )
            .first()
        )

        if provider is None:
            raise ValueError(f"you have not added provider {provider_name}")

        db.session.delete(provider)
        db.session.commit()

        return {"result": "success"}

    @staticmethod
    def get_api_tool_provider(user_id: str, tenant_id: str, provider: str):
        """
        get api tool provider
        """
        return ToolManager.user_get_api_provider(provider=provider, tenant_id=tenant_id)

    @staticmethod
    def test_api_tool_preview(
        tenant_id: str,
        provider_name: str,
        tool_name: str,
        credentials: dict,
        parameters: dict,
        schema_type: str,
        schema: str,
    ):
        """
        test api tool before adding api tool provider
        """
        if schema_type not in [member.value for member in ApiProviderSchemaType]:
            raise ValueError(f"invalid schema type {schema_type}")

        try:
            tool_bundles, _ = ApiBasedToolSchemaParser.auto_parse_to_tool_bundle(schema)
        except Exception as e:
            raise ValueError("invalid schema")

        # get tool bundle
        tool_bundle = next(filter(lambda tb: tb.operation_id == tool_name, tool_bundles), None)
        if tool_bundle is None:
            raise ValueError(f"invalid tool name {tool_name}")

<<<<<<< HEAD
        db_provider: ApiToolProvider | None = (
=======
        db_provider = (
>>>>>>> db1d2aaf
            db.session.query(ApiToolProvider)
            .filter(
                ApiToolProvider.tenant_id == tenant_id,
                ApiToolProvider.name == provider_name,
            )
            .first()
        )

        if not db_provider:
            # create a fake db provider
            db_provider = ApiToolProvider(
                tenant_id="",
                user_id="",
                name="",
                icon="",
                schema=schema,
                description="",
                schema_type_str=ApiProviderSchemaType.OPENAPI.value,
                tools_str=json.dumps(jsonable_encoder(tool_bundles)),
                credentials_str=json.dumps(credentials),
            )

        if "auth_type" not in credentials:
            raise ValueError("auth_type is required")

        # get auth type, none or api key
        auth_type = ApiProviderAuthType.value_of(credentials["auth_type"])

        # create provider entity
        provider_controller = ApiToolProviderController.from_db(db_provider, auth_type)
        # load tools into provider entity
        provider_controller.load_bundled_tools(tool_bundles)

        # decrypt credentials
        if db_provider.id:
            tool_configuration = ProviderConfigEncrypter(
                tenant_id=tenant_id,
                config=list(provider_controller.get_credentials_schema()),
                provider_type=provider_controller.provider_type.value,
                provider_identity=provider_controller.entity.identity.name,
            )
            decrypted_credentials = tool_configuration.decrypt(credentials)
            # check if the credential has changed, save the original credential
            masked_credentials = tool_configuration.mask_tool_credentials(decrypted_credentials)
            for name, value in credentials.items():
                if name in masked_credentials and value == masked_credentials[name]:
                    credentials[name] = decrypted_credentials[name]

        try:
            provider_controller.validate_credentials_format(credentials)
            # get tool
            tool = provider_controller.get_tool(tool_name)
            tool = tool.fork_tool_runtime(
                runtime=ToolRuntime(
                    credentials=credentials,
                    tenant_id=tenant_id,
                )
            )
            result = tool.validate_credentials(credentials, parameters)
        except Exception as e:
            return {"error": str(e)}

        return {"result": result or "empty response"}

    @staticmethod
    def list_api_tools(user_id: str, tenant_id: str) -> list[ToolProviderApiEntity]:
        """
        list api tools
        """
        # get all api providers
        db_providers: list[ApiToolProvider] = (
            db.session.query(ApiToolProvider).filter(ApiToolProvider.tenant_id == tenant_id).all() or []
        )

        result: list[ToolProviderApiEntity] = []

        for provider in db_providers:
            # convert provider controller to user provider
            provider_controller = ToolTransformService.api_provider_to_controller(db_provider=provider)
            labels = ToolLabelManager.get_tool_labels(provider_controller)
            user_provider = ToolTransformService.api_provider_to_user_provider(
                provider_controller, db_provider=provider, decrypt_credentials=True
            )
            user_provider.labels = labels

            # add icon
            ToolTransformService.repack_provider(tenant_id=tenant_id, provider=user_provider)

            tools = provider_controller.get_tools(tenant_id=tenant_id)

            for tool in tools:
                user_provider.tools.append(
                    ToolTransformService.convert_tool_entity_to_api_entity(
                        tenant_id=tenant_id, tool=tool, credentials=user_provider.original_credentials, labels=labels
                    )
                )

            result.append(user_provider)

        return result<|MERGE_RESOLUTION|>--- conflicted
+++ resolved
@@ -112,11 +112,7 @@
         provider_name = provider_name.strip()
 
         # check if the provider exists
-<<<<<<< HEAD
-        provider: ApiToolProvider | None = (
-=======
         provider = (
->>>>>>> db1d2aaf
             db.session.query(ApiToolProvider)
             .filter(
                 ApiToolProvider.tenant_id == tenant_id,
@@ -207,19 +203,11 @@
         return {"schema": schema}
 
     @staticmethod
-<<<<<<< HEAD
     def list_api_tool_provider_tools(user_id: str, tenant_id: str, provider_name: str) -> list[ToolApiEntity]:
         """
         list api tool provider tools
         """
         provider: ApiToolProvider | None = (
-=======
-    def list_api_tool_provider_tools(user_id: str, tenant_id: str, provider_name: str) -> list[UserTool]:
-        """
-        list api tool provider tools
-        """
-        provider = (
->>>>>>> db1d2aaf
             db.session.query(ApiToolProvider)
             .filter(
                 ApiToolProvider.tenant_id == tenant_id,
@@ -266,11 +254,7 @@
         provider_name = provider_name.strip()
 
         # check if the provider exists
-<<<<<<< HEAD
-        provider: ApiToolProvider | None = (
-=======
         provider = (
->>>>>>> db1d2aaf
             db.session.query(ApiToolProvider)
             .filter(
                 ApiToolProvider.tenant_id == tenant_id,
@@ -342,11 +326,7 @@
         """
         delete tool provider
         """
-<<<<<<< HEAD
-        provider: ApiToolProvider | None = (
-=======
         provider = (
->>>>>>> db1d2aaf
             db.session.query(ApiToolProvider)
             .filter(
                 ApiToolProvider.tenant_id == tenant_id,
@@ -396,11 +376,7 @@
         if tool_bundle is None:
             raise ValueError(f"invalid tool name {tool_name}")
 
-<<<<<<< HEAD
-        db_provider: ApiToolProvider | None = (
-=======
         db_provider = (
->>>>>>> db1d2aaf
             db.session.query(ApiToolProvider)
             .filter(
                 ApiToolProvider.tenant_id == tenant_id,
