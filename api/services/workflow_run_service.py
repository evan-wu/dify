--- conflicted
+++ resolved
@@ -1,11 +1,8 @@
-<<<<<<< HEAD
 import threading
 
 import contexts
-=======
 from typing import Optional
 
->>>>>>> cdaef30c
 from extensions.ext_database import db
 from libs.infinite_scroll_pagination import InfiniteScrollPagination
 from models.enums import WorkflowRunTriggeredFrom
