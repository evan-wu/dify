--- conflicted
+++ resolved
@@ -191,20 +191,14 @@
       </div>
       <div className='relative flex flex-1 overflow-y-auto'>
         {!searchKeywords && <div className='h-full w-[200px] p-4'>
-<<<<<<< HEAD
-          <Sidebar current={currCategory as AppCategories} categories={categories} onClick={(category) => { setCurrCategory(category) }} onCreateFromBlank={onCreateFromBlank} />
-=======
           <Sidebar current={currCategory as AppCategories} onClick={(category) => { setCurrCategory(category) }} onCreateFromBlank={onCreateFromBlank} />
->>>>>>> 09a5f8da
         </div>}
         <div className='h-full flex-1 shrink-0 grow overflow-auto border-l border-divider-burn p-6 pt-2'>
           {searchFilteredList && searchFilteredList.length > 0 && <>
             <div className='pb-1 pt-4'>
               {searchKeywords
                 ? <p className='title-md-semi-bold text-text-tertiary'>{searchFilteredList.length > 1 ? t('app.newApp.foundResults', { count: searchFilteredList.length }) : t('app.newApp.foundResult', { count: searchFilteredList.length })}</p>
-                : <div className='flex h-[22px] items-center'>
-                  <AppCategoryLabel category={currCategory as AppCategories} className='title-md-semi-bold text-text-primary' />
-                </div>}
+                : <AppCategoryLabel category={currCategory as AppCategories} className='title-md-semi-bold text-text-primary' />}
             </div>
             <div
               className={cn(
