--- conflicted
+++ resolved
@@ -473,17 +473,13 @@
         },
         onError() {
           handleResponding(false)
-          updateCurrentQAOnTree({
-            placeholderQuestionId,
-            questionItem,
-            responseItem,
-            parentId: data.parent_message_id,
-          })
-<<<<<<< HEAD
           // Evan: keeping the generated output
-          // handleUpdateChatList(newChatList)
-=======
->>>>>>> c0d0c635
+          // updateCurrentQAOnTree({
+          //   placeholderQuestionId,
+          //   questionItem,
+          //   responseItem,
+          //   parentId: data.parent_message_id,
+          // })
         },
         onWorkflowStarted: ({ workflow_run_id, task_id }) => {
           taskIdRef.current = task_id
