import type { MouseEvent } from 'react'
import { useCallback, useRef } from 'react'
import { useTranslation } from 'react-i18next'
import produce from 'immer'
import type {
  NodeDragHandler,
  NodeMouseHandler,
  OnConnect,
  OnConnectEnd,
  OnConnectStart,
  ResizeParamsWithDirection,
} from 'reactflow'
import {
  getConnectedEdges,
  getOutgoers,
  useReactFlow,
  useStoreApi,
} from 'reactflow'
import { unionBy } from 'lodash-es'
import type { ToolDefaultValue } from '../block-selector/types'
import type {
  Edge,
  Node,
  OnNodeAdd,
} from '../types'
import { BlockEnum } from '../types'
import { useWorkflowStore } from '../store'
import {
  CUSTOM_EDGE,
  ITERATION_CHILDREN_Z_INDEX,
  ITERATION_PADDING,
  NODES_INITIAL_DATA,
  NODE_WIDTH_X_OFFSET,
  X_OFFSET,
  Y_OFFSET,
} from '../constants'
import {
  genNewNodeTitleFromOld,
  generateNewNode,
  getNodesConnectedSourceOrTargetHandleIdsMap,
  getTopLeftNodePosition,
} from '../utils'
import { CUSTOM_NOTE_NODE } from '../note-node/constants'
import type { IterationNodeType } from '../nodes/iteration/types'
import { CUSTOM_ITERATION_START_NODE } from '../nodes/iteration-start/constants'
import type { VariableAssignerNodeType } from '../nodes/variable-assigner/types'
import { useNodeIterationInteractions } from '../nodes/iteration/use-interactions'
import { useWorkflowHistoryStore } from '../workflow-history-store'
import { useNodesSyncDraft } from './use-nodes-sync-draft'
import { useHelpline } from './use-helpline'
import {
  useNodesReadOnly,
  useWorkflow,
  useWorkflowReadOnly,
} from './use-workflow'
import { WorkflowHistoryEvent, useWorkflowHistory } from './use-workflow-history'

export const useNodesInteractions = () => {
  const { t } = useTranslation()
  const store = useStoreApi()
  const workflowStore = useWorkflowStore()
  const reactflow = useReactFlow()
  const { store: workflowHistoryStore } = useWorkflowHistoryStore()
  const { handleSyncWorkflowDraft } = useNodesSyncDraft()
  const {
    checkNestedParallelLimit,
    getAfterNodesInSameBranch,
  } = useWorkflow()
  const { getNodesReadOnly } = useNodesReadOnly()
  const { getWorkflowReadOnly } = useWorkflowReadOnly()
  const { handleSetHelpline } = useHelpline()
  const {
    handleNodeIterationChildDrag,
    handleNodeIterationChildrenCopy,
  } = useNodeIterationInteractions()
  const dragNodeStartPosition = useRef({ x: 0, y: 0 } as { x: number; y: number })

  const { saveStateToHistory, undo, redo } = useWorkflowHistory()

  const handleNodeDragStart = useCallback<NodeDragHandler>((_, node) => {
    workflowStore.setState({ nodeAnimation: false })

    if (getNodesReadOnly())
      return

    if (node.type === CUSTOM_ITERATION_START_NODE || node.type === CUSTOM_NOTE_NODE)
      return

    dragNodeStartPosition.current = { x: node.position.x, y: node.position.y }
  }, [workflowStore, getNodesReadOnly])

  const handleNodeDrag = useCallback<NodeDragHandler>((e, node: Node) => {
    if (getNodesReadOnly())
      return

    if (node.type === CUSTOM_ITERATION_START_NODE)
      return

    const {
      getNodes,
      setNodes,
    } = store.getState()
    e.stopPropagation()

    const nodes = getNodes()

    const { restrictPosition } = handleNodeIterationChildDrag(node)

    const {
      showHorizontalHelpLineNodes,
      showVerticalHelpLineNodes,
    } = handleSetHelpline(node)
    const showHorizontalHelpLineNodesLength = showHorizontalHelpLineNodes.length
    const showVerticalHelpLineNodesLength = showVerticalHelpLineNodes.length

    const newNodes = produce(nodes, (draft) => {
      const currentNode = draft.find(n => n.id === node.id)!

      if (showVerticalHelpLineNodesLength > 0)
        currentNode.position.x = showVerticalHelpLineNodes[0].position.x
      else if (restrictPosition.x !== undefined)
        currentNode.position.x = restrictPosition.x
      else
        currentNode.position.x = node.position.x

      if (showHorizontalHelpLineNodesLength > 0)
        currentNode.position.y = showHorizontalHelpLineNodes[0].position.y
      else if (restrictPosition.y !== undefined)
        currentNode.position.y = restrictPosition.y
      else
        currentNode.position.y = node.position.y
    })

    setNodes(newNodes)
  }, [store, getNodesReadOnly, handleSetHelpline, handleNodeIterationChildDrag])

  const handleNodeDragStop = useCallback<NodeDragHandler>((_, node) => {
    const {
      setHelpLineHorizontal,
      setHelpLineVertical,
    } = workflowStore.getState()

    if (getNodesReadOnly())
      return

    const { x, y } = dragNodeStartPosition.current
    if (!(x === node.position.x && y === node.position.y)) {
      setHelpLineHorizontal()
      setHelpLineVertical()
      handleSyncWorkflowDraft()

      if (x !== 0 && y !== 0) {
        // selecting a note will trigger a drag stop event with x and y as 0
        saveStateToHistory(WorkflowHistoryEvent.NodeDragStop)
      }
    }
  }, [workflowStore, getNodesReadOnly, saveStateToHistory, handleSyncWorkflowDraft])

  const handleNodeEnter = useCallback<NodeMouseHandler>((_, node) => {
    if (getNodesReadOnly())
      return

    if (node.type === CUSTOM_NOTE_NODE || node.type === CUSTOM_ITERATION_START_NODE)
      return

    const {
      getNodes,
      setNodes,
      edges,
      setEdges,
    } = store.getState()
    const nodes = getNodes()
    const {
      connectingNodePayload,
      setEnteringNodePayload,
    } = workflowStore.getState()

    if (connectingNodePayload) {
      if (connectingNodePayload.nodeId === node.id)
        return
      const connectingNode: Node = nodes.find(n => n.id === connectingNodePayload.nodeId)!
      const sameLevel = connectingNode.parentId === node.parentId

      if (sameLevel) {
        setEnteringNodePayload({
          nodeId: node.id,
          nodeData: node.data as VariableAssignerNodeType,
        })
        const fromType = connectingNodePayload.handleType

        const newNodes = produce(nodes, (draft) => {
          draft.forEach((n) => {
            if (n.id === node.id && fromType === 'source' && (node.data.type === BlockEnum.VariableAssigner || node.data.type === BlockEnum.VariableAggregator)) {
              if (!node.data.advanced_settings?.group_enabled)
                n.data._isEntering = true
            }
            if (n.id === node.id && fromType === 'target' && (connectingNode.data.type === BlockEnum.VariableAssigner || connectingNode.data.type === BlockEnum.VariableAggregator) && node.data.type !== BlockEnum.IfElse && node.data.type !== BlockEnum.QuestionClassifier)
              n.data._isEntering = true
          })
        })
        setNodes(newNodes)
      }
    }
    const newEdges = produce(edges, (draft) => {
      const connectedEdges = getConnectedEdges([node], edges)

      connectedEdges.forEach((edge) => {
        const currentEdge = draft.find(e => e.id === edge.id)
        if (currentEdge)
          currentEdge.data._connectedNodeIsHovering = true
      })
    })
    setEdges(newEdges)
    const connectedEdges = getConnectedEdges([node], edges).filter(edge => edge.target === node.id)

    const targetNodes: Node[] = []
    for (let i = 0; i < connectedEdges.length; i++) {
      const sourceConnectedEdges = getConnectedEdges([{ id: connectedEdges[i].source } as Node], edges).filter(edge => edge.source === connectedEdges[i].source && edge.sourceHandle === connectedEdges[i].sourceHandle)
      targetNodes.push(...sourceConnectedEdges.map(edge => nodes.find(n => n.id === edge.target)!))
    }
    const uniqTargetNodes = unionBy(targetNodes, 'id')
    if (uniqTargetNodes.length > 1) {
      const newNodes = produce(nodes, (draft) => {
        draft.forEach((n) => {
          if (uniqTargetNodes.some(targetNode => n.id === targetNode.id))
            n.data._inParallelHovering = true
        })
      })
      setNodes(newNodes)
    }
  }, [store, workflowStore, getNodesReadOnly])

  const handleNodeLeave = useCallback<NodeMouseHandler>((_, node) => {
    if (getNodesReadOnly())
      return

    if (node.type === CUSTOM_NOTE_NODE || node.type === CUSTOM_ITERATION_START_NODE)
      return

    const {
      setEnteringNodePayload,
    } = workflowStore.getState()
    setEnteringNodePayload(undefined)
    const {
      getNodes,
      setNodes,
      edges,
      setEdges,
    } = store.getState()
    const newNodes = produce(getNodes(), (draft) => {
      draft.forEach((node) => {
        node.data._isEntering = false
        node.data._inParallelHovering = false
      })
    })
    setNodes(newNodes)
    const newEdges = produce(edges, (draft) => {
      draft.forEach((edge) => {
        edge.data._connectedNodeIsHovering = false
      })
    })
    setEdges(newEdges)
  }, [store, workflowStore, getNodesReadOnly])

  const handleNodeSelect = useCallback((nodeId: string, cancelSelection?: boolean) => {
    const {
      getNodes,
      setNodes,
      edges,
      setEdges,
    } = store.getState()

    const nodes = getNodes()
    const selectedNode = nodes.find(node => node.data.selected)

    if (!cancelSelection && selectedNode?.id === nodeId)
      return

    const newNodes = produce(nodes, (draft) => {
      draft.forEach((node) => {
        if (node.id === nodeId)
          node.data.selected = !cancelSelection
        else
          node.data.selected = false
      })
    })
    setNodes(newNodes)

    const connectedEdges = getConnectedEdges([{ id: nodeId } as Node], edges).map(edge => edge.id)
    const newEdges = produce(edges, (draft) => {
      draft.forEach((edge) => {
        if (connectedEdges.includes(edge.id)) {
          edge.data = {
            ...edge.data,
            _connectedNodeIsSelected: !cancelSelection,
          }
        }
        else {
          edge.data = {
            ...edge.data,
            _connectedNodeIsSelected: false,
          }
        }
      })
    })
    setEdges(newEdges)

    handleSyncWorkflowDraft()
  }, [store, handleSyncWorkflowDraft])

  const handleNodeClick = useCallback<NodeMouseHandler>((_, node) => {
    if (node.type === CUSTOM_ITERATION_START_NODE)
      return
    handleNodeSelect(node.id)
  }, [handleNodeSelect])

  const handleNodeConnect = useCallback<OnConnect>(({
    source,
    sourceHandle,
    target,
    targetHandle,
  }) => {
    if (source === target)
      return
    if (getNodesReadOnly())
      return

    const {
      getNodes,
      setNodes,
      edges,
      setEdges,
    } = store.getState()
    const nodes = getNodes()
    const targetNode = nodes.find(node => node.id === target!)
    const sourceNode = nodes.find(node => node.id === source!)

    if (targetNode?.parentId !== sourceNode?.parentId)
      return

    if (sourceNode?.type === CUSTOM_NOTE_NODE || targetNode?.type === CUSTOM_NOTE_NODE)
      return

    if (edges.find(edge => edge.source === source && edge.sourceHandle === sourceHandle && edge.target === target && edge.targetHandle === targetHandle))
      return

    const newEdge = {
      id: `${source}-${sourceHandle}-${target}-${targetHandle}`,
      type: CUSTOM_EDGE,
      source: source!,
      target: target!,
      sourceHandle,
      targetHandle,
      data: {
        sourceType: nodes.find(node => node.id === source)!.data.type,
        targetType: nodes.find(node => node.id === target)!.data.type,
        isInIteration: !!targetNode?.parentId,
        iteration_id: targetNode?.parentId,
      },
      zIndex: targetNode?.parentId ? ITERATION_CHILDREN_Z_INDEX : 0,
    }
    const nodesConnectedSourceOrTargetHandleIdsMap = getNodesConnectedSourceOrTargetHandleIdsMap(
      [
        { type: 'add', edge: newEdge },
      ],
      nodes,
    )
    const newNodes = produce(nodes, (draft: Node[]) => {
      draft.forEach((node) => {
        if (nodesConnectedSourceOrTargetHandleIdsMap[node.id]) {
          node.data = {
            ...node.data,
            ...nodesConnectedSourceOrTargetHandleIdsMap[node.id],
          }
        }
      })
    })
    const newEdges = produce(edges, (draft) => {
      draft.push(newEdge)
    })

    if (checkNestedParallelLimit(newNodes, newEdges, targetNode?.parentId)) {
      setNodes(newNodes)
      setEdges(newEdges)

      handleSyncWorkflowDraft()
      saveStateToHistory(WorkflowHistoryEvent.NodeConnect)
    }
    else {
      const {
        setConnectingNodePayload,
        setEnteringNodePayload,
      } = workflowStore.getState()
      setConnectingNodePayload(undefined)
      setEnteringNodePayload(undefined)
    }
  }, [getNodesReadOnly, store, workflowStore, handleSyncWorkflowDraft, saveStateToHistory, checkNestedParallelLimit])

  const handleNodeConnectStart = useCallback<OnConnectStart>((_, { nodeId, handleType, handleId }) => {
    if (getNodesReadOnly())
      return

    if (nodeId && handleType) {
      const { setConnectingNodePayload } = workflowStore.getState()
      const { getNodes } = store.getState()
      const node = getNodes().find(n => n.id === nodeId)!

      if (node.type === CUSTOM_NOTE_NODE)
        return

      if (node.data.type === BlockEnum.VariableAggregator || node.data.type === BlockEnum.VariableAssigner) {
        if (handleType === 'target')
          return
      }

      setConnectingNodePayload({
        nodeId,
        nodeType: node.data.type,
        handleType,
        handleId,
      })
    }
  }, [store, workflowStore, getNodesReadOnly])

  const handleNodeConnectEnd = useCallback<OnConnectEnd>((e: any) => {
    if (getNodesReadOnly())
      return

    const {
      connectingNodePayload,
      setConnectingNodePayload,
      enteringNodePayload,
      setEnteringNodePayload,
    } = workflowStore.getState()
    if (connectingNodePayload && enteringNodePayload) {
      const {
        setShowAssignVariablePopup,
        hoveringAssignVariableGroupId,
      } = workflowStore.getState()
      const { screenToFlowPosition } = reactflow
      const {
        getNodes,
        setNodes,
      } = store.getState()
      const nodes = getNodes()
      const fromHandleType = connectingNodePayload.handleType
      const fromHandleId = connectingNodePayload.handleId
      const fromNode = nodes.find(n => n.id === connectingNodePayload.nodeId)!
      const toNode = nodes.find(n => n.id === enteringNodePayload.nodeId)!
      const toParentNode = nodes.find(n => n.id === toNode.parentId)

      if (fromNode.parentId !== toNode.parentId)
        return

      const { x, y } = screenToFlowPosition({ x: e.x, y: e.y })

      if (fromHandleType === 'source' && (toNode.data.type === BlockEnum.VariableAssigner || toNode.data.type === BlockEnum.VariableAggregator)) {
        const groupEnabled = toNode.data.advanced_settings?.group_enabled
        const firstGroupId = toNode.data.advanced_settings?.groups[0].groupId
        let handleId = 'target'

        if (groupEnabled) {
          if (hoveringAssignVariableGroupId)
            handleId = hoveringAssignVariableGroupId
          else
            handleId = firstGroupId
        }
        const newNodes = produce(nodes, (draft) => {
          draft.forEach((node) => {
            if (node.id === toNode.id) {
              node.data._showAddVariablePopup = true
              node.data._holdAddVariablePopup = true
            }
          })
        })
        setNodes(newNodes)
        setShowAssignVariablePopup({
          nodeId: fromNode.id,
          nodeData: fromNode.data,
          variableAssignerNodeId: toNode.id,
          variableAssignerNodeData: toNode.data,
          variableAssignerNodeHandleId: handleId,
          parentNode: toParentNode,
          x: x - toNode.positionAbsolute!.x,
          y: y - toNode.positionAbsolute!.y,
        })
        handleNodeConnect({
          source: fromNode.id,
          sourceHandle: fromHandleId,
          target: toNode.id,
          targetHandle: 'target',
        })
      }
    }
    setConnectingNodePayload(undefined)
    setEnteringNodePayload(undefined)
  }, [store, handleNodeConnect, getNodesReadOnly, workflowStore, reactflow])

  const handleNodeDelete = useCallback((nodeId: string) => {
    if (getNodesReadOnly())
      return

    const {
      getNodes,
      setNodes,
      edges,
      setEdges,
    } = store.getState()

    const nodes = getNodes()
    const currentNodeIndex = nodes.findIndex(node => node.id === nodeId)
    const currentNode = nodes[currentNodeIndex]

    if (!currentNode)
      return

    if (currentNode.data.type === BlockEnum.Start)
      return

    if (currentNode.data.type === BlockEnum.Iteration || currentNode.data.type === BlockEnum.Collect) {
      const iterationChildren = nodes.filter(node => node.parentId === currentNode.id)

      if (iterationChildren.length) {
        if (currentNode.data._isBundled) {
          iterationChildren.forEach((child) => {
            handleNodeDelete(child.id)
          })
          return handleNodeDelete(nodeId)
        }
        else {
          if (iterationChildren.length === 1) {
            handleNodeDelete(iterationChildren[0].id)
            handleNodeDelete(nodeId)

            return
          }
          const { setShowConfirm, showConfirm } = workflowStore.getState()

          if (!showConfirm) {
            let deleteTitle = ''
            let deleteDesc = ''
            if (currentNode.data.type === BlockEnum.Iteration) {
              deleteTitle = t('workflow.nodes.iteration.deleteTitle')
              deleteDesc = t('workflow.nodes.iteration.deleteDesc')
            } else {
              deleteTitle = t('workflow.nodes.collect.deleteTitle')
              deleteDesc = t('workflow.nodes.collect.deleteDesc')
            }
            setShowConfirm({
              title: deleteTitle,
              desc: deleteDesc || '',
              onConfirm: () => {
                iterationChildren.forEach((child) => {
                  handleNodeDelete(child.id)
                })
                handleNodeDelete(nodeId)
                handleSyncWorkflowDraft()
                setShowConfirm(undefined)
              },
            })
            return
          }
        }
      }
    }
    const connectedEdges = getConnectedEdges([{ id: nodeId } as Node], edges)
    const nodesConnectedSourceOrTargetHandleIdsMap = getNodesConnectedSourceOrTargetHandleIdsMap(connectedEdges.map(edge => ({ type: 'remove', edge })), nodes)
    const newNodes = produce(nodes, (draft: Node[]) => {
      draft.forEach((node) => {
        if (nodesConnectedSourceOrTargetHandleIdsMap[node.id]) {
          node.data = {
            ...node.data,
            ...nodesConnectedSourceOrTargetHandleIdsMap[node.id],
          }
        }

        if (node.id === currentNode.parentId)
          node.data._children = node.data._children?.filter(child => child !== nodeId)
      })
      draft.splice(currentNodeIndex, 1)
    })
    setNodes(newNodes)
    const newEdges = produce(edges, (draft) => {
      return draft.filter(edge => !connectedEdges.find(connectedEdge => connectedEdge.id === edge.id))
    })
    setEdges(newEdges)
    handleSyncWorkflowDraft()

    if (currentNode.type === CUSTOM_NOTE_NODE)
      saveStateToHistory(WorkflowHistoryEvent.NoteDelete)

    else
      saveStateToHistory(WorkflowHistoryEvent.NodeDelete)
  }, [getNodesReadOnly, store, handleSyncWorkflowDraft, saveStateToHistory, workflowStore, t])

  const handleNodeAdd = useCallback<OnNodeAdd>((
    {
      nodeType,
      sourceHandle = 'source',
      targetHandle = 'target',
      toolDefaultValue,
    },
    {
      prevNodeId,
      prevNodeSourceHandle,
      nextNodeId,
      nextNodeTargetHandle,
    },
  ) => {
    if (getNodesReadOnly())
      return

    const {
      getNodes,
      setNodes,
      edges,
      setEdges,
    } = store.getState()
    const nodes = getNodes()
    const nodesWithSameType = nodes.filter(node => node.data.type === nodeType)
    const {
      newNode,
      newIterationStartNode,
    } = generateNewNode({
      data: {
        ...NODES_INITIAL_DATA[nodeType],
        title: nodesWithSameType.length > 0 ? `${t(`workflow.blocks.${nodeType}`)} ${nodesWithSameType.length + 1}` : t(`workflow.blocks.${nodeType}`),
        ...(toolDefaultValue || {}),
        selected: true,
        _showAddVariablePopup: (nodeType === BlockEnum.VariableAssigner || nodeType === BlockEnum.VariableAggregator) && !!prevNodeId,
        _holdAddVariablePopup: false,
      },
      position: {
        x: 0,
        y: 0,
      },
    })
    if (prevNodeId && !nextNodeId) {
      const prevNodeIndex = nodes.findIndex(node => node.id === prevNodeId)
      const prevNode = nodes[prevNodeIndex]
      const outgoers = getOutgoers(prevNode, nodes, edges).sort((a, b) => a.position.y - b.position.y)
      const lastOutgoer = outgoers[outgoers.length - 1]

      newNode.data._connectedTargetHandleIds = [targetHandle]
      newNode.data._connectedSourceHandleIds = []
      newNode.position = {
        x: lastOutgoer ? lastOutgoer.position.x : prevNode.position.x + prevNode.width! + X_OFFSET,
        y: lastOutgoer ? lastOutgoer.position.y + lastOutgoer.height! + Y_OFFSET : prevNode.position.y,
      }
      newNode.parentId = prevNode.parentId
      newNode.extent = prevNode.extent
      if (prevNode.parentId) {
        newNode.data.isInIteration = true
        newNode.data.iteration_id = prevNode.parentId
        newNode.zIndex = ITERATION_CHILDREN_Z_INDEX
      }

      const newEdge: Edge = {
        id: `${prevNodeId}-${prevNodeSourceHandle}-${newNode.id}-${targetHandle}`,
        type: CUSTOM_EDGE,
        source: prevNodeId,
        sourceHandle: prevNodeSourceHandle,
        target: newNode.id,
        targetHandle,
        data: {
          sourceType: prevNode.data.type,
          targetType: newNode.data.type,
          isInIteration: !!prevNode.parentId,
          iteration_id: prevNode.parentId,
          _connectedNodeIsSelected: true,
        },
        zIndex: prevNode.parentId ? ITERATION_CHILDREN_Z_INDEX : 0,
      }
      const nodesConnectedSourceOrTargetHandleIdsMap = getNodesConnectedSourceOrTargetHandleIdsMap(
        [
          { type: 'add', edge: newEdge },
        ],
        nodes,
      )
      const newNodes = produce(nodes, (draft: Node[]) => {
        draft.forEach((node) => {
          node.data.selected = false

          if (nodesConnectedSourceOrTargetHandleIdsMap[node.id]) {
            node.data = {
              ...node.data,
              ...nodesConnectedSourceOrTargetHandleIdsMap[node.id],
            }
          }

          if ((node.data.type === BlockEnum.Iteration || node.data.type === BlockEnum.Collect) && prevNode.parentId === node.id)
            node.data._children?.push(newNode.id)
        })
        draft.push(newNode)
        if (newIterationStartNode)
          draft.push(newIterationStartNode)
      })

      if (newNode.data.type === BlockEnum.VariableAssigner || newNode.data.type === BlockEnum.VariableAggregator) {
        const { setShowAssignVariablePopup } = workflowStore.getState()

        setShowAssignVariablePopup({
          nodeId: prevNode.id,
          nodeData: prevNode.data,
          variableAssignerNodeId: newNode.id,
          variableAssignerNodeData: (newNode.data as VariableAssignerNodeType),
          variableAssignerNodeHandleId: targetHandle,
          parentNode: nodes.find(node => node.id === newNode.parentId),
          x: -25,
          y: 44,
        })
      }
      const newEdges = produce(edges, (draft) => {
        draft.forEach((item) => {
          item.data = {
            ...item.data,
            _connectedNodeIsSelected: false,
          }
        })
        draft.push(newEdge)
      })

      if (checkNestedParallelLimit(newNodes, newEdges, prevNode.parentId)) {
        setNodes(newNodes)
        setEdges(newEdges)
      }
      else {
        return false
      }
    }
    if (!prevNodeId && nextNodeId) {
      const nextNodeIndex = nodes.findIndex(node => node.id === nextNodeId)
      const nextNode = nodes[nextNodeIndex]!
      if ((nodeType !== BlockEnum.IfElse) && (nodeType !== BlockEnum.QuestionClassifier))
        newNode.data._connectedSourceHandleIds = [sourceHandle]
      newNode.data._connectedTargetHandleIds = []
      newNode.position = {
        x: nextNode.position.x,
        y: nextNode.position.y,
      }
      newNode.parentId = nextNode.parentId
      newNode.extent = nextNode.extent
      if (nextNode.parentId) {
        newNode.data.isInIteration = true
        newNode.data.iteration_id = nextNode.parentId
        newNode.zIndex = ITERATION_CHILDREN_Z_INDEX
      }

      let newEdge

      if ((nodeType !== BlockEnum.IfElse) && (nodeType !== BlockEnum.QuestionClassifier)) {
        newEdge = {
          id: `${newNode.id}-${sourceHandle}-${nextNodeId}-${nextNodeTargetHandle}`,
          type: CUSTOM_EDGE,
          source: newNode.id,
          sourceHandle,
          target: nextNodeId,
          targetHandle: nextNodeTargetHandle,
          data: {
            sourceType: newNode.data.type,
            targetType: nextNode.data.type,
            isInIteration: !!nextNode.parentId,
            iteration_id: nextNode.parentId,
            _connectedNodeIsSelected: true,
          },
          zIndex: nextNode.parentId ? ITERATION_CHILDREN_Z_INDEX : 0,
        }
      }

      let nodesConnectedSourceOrTargetHandleIdsMap: Record<string, any>
      if (newEdge) {
        nodesConnectedSourceOrTargetHandleIdsMap = getNodesConnectedSourceOrTargetHandleIdsMap(
          [
            { type: 'add', edge: newEdge },
          ],
          nodes,
        )
      }

      const afterNodesInSameBranch = getAfterNodesInSameBranch(nextNodeId!)
      const afterNodesInSameBranchIds = afterNodesInSameBranch.map(node => node.id)
      const newNodes = produce(nodes, (draft) => {
        draft.forEach((node) => {
          node.data.selected = false

          if (afterNodesInSameBranchIds.includes(node.id))
            node.position.x += NODE_WIDTH_X_OFFSET

          if (nodesConnectedSourceOrTargetHandleIdsMap?.[node.id]) {
            node.data = {
              ...node.data,
              ...nodesConnectedSourceOrTargetHandleIdsMap[node.id],
            }
          }

          if ((node.data.type === BlockEnum.Iteration || node.data.type === BlockEnum.Collect) && nextNode.parentId === node.id)
            node.data._children?.push(newNode.id)

          if ((node.data.type === BlockEnum.Iteration || node.data.type === BlockEnum.Collect) && node.data.start_node_id === nextNodeId) {
            node.data.start_node_id = newNode.id
            node.data.startNodeType = newNode.data.type
          }
        })
        draft.push(newNode)
        if (newIterationStartNode)
          draft.push(newIterationStartNode)
      })
      if (newEdge) {
        const newEdges = produce(edges, (draft) => {
          draft.forEach((item) => {
            item.data = {
              ...item.data,
              _connectedNodeIsSelected: false,
            }
          })
          draft.push(newEdge)
        })

        if (checkNestedParallelLimit(newNodes, newEdges, nextNode.parentId)) {
          setNodes(newNodes)
          setEdges(newEdges)
        }
        else {
          return false
        }
      }
      else {
        if (checkNestedParallelLimit(newNodes, edges))
          setNodes(newNodes)

        else
          return false
      }
    }
    if (prevNodeId && nextNodeId) {
      const prevNode = nodes.find(node => node.id === prevNodeId)!
      const nextNode = nodes.find(node => node.id === nextNodeId)!

      newNode.data._connectedTargetHandleIds = [targetHandle]
      newNode.data._connectedSourceHandleIds = [sourceHandle]
      newNode.position = {
        x: nextNode.position.x,
        y: nextNode.position.y,
      }
      newNode.parentId = prevNode.parentId
      newNode.extent = prevNode.extent
      if (prevNode.parentId) {
        newNode.data.isInIteration = true
        newNode.data.iteration_id = prevNode.parentId
        newNode.zIndex = ITERATION_CHILDREN_Z_INDEX
      }

      const currentEdgeIndex = edges.findIndex(edge => edge.source === prevNodeId && edge.target === nextNodeId)
      const newPrevEdge = {
        id: `${prevNodeId}-${prevNodeSourceHandle}-${newNode.id}-${targetHandle}`,
        type: CUSTOM_EDGE,
        source: prevNodeId,
        sourceHandle: prevNodeSourceHandle,
        target: newNode.id,
        targetHandle,
        data: {
          sourceType: prevNode.data.type,
          targetType: newNode.data.type,
          isInIteration: !!prevNode.parentId,
          iteration_id: prevNode.parentId,
          _connectedNodeIsSelected: true,
        },
        zIndex: prevNode.parentId ? ITERATION_CHILDREN_Z_INDEX : 0,
      }
      let newNextEdge: Edge | null = null
      if (nodeType !== BlockEnum.IfElse && nodeType !== BlockEnum.QuestionClassifier) {
        newNextEdge = {
          id: `${newNode.id}-${sourceHandle}-${nextNodeId}-${nextNodeTargetHandle}`,
          type: CUSTOM_EDGE,
          source: newNode.id,
          sourceHandle,
          target: nextNodeId,
          targetHandle: nextNodeTargetHandle,
          data: {
            sourceType: newNode.data.type,
            targetType: nextNode.data.type,
            isInIteration: !!nextNode.parentId,
            iteration_id: nextNode.parentId,
            _connectedNodeIsSelected: true,
          },
          zIndex: nextNode.parentId ? ITERATION_CHILDREN_Z_INDEX : 0,
        }
      }
      const nodesConnectedSourceOrTargetHandleIdsMap = getNodesConnectedSourceOrTargetHandleIdsMap(
        [
          { type: 'remove', edge: edges[currentEdgeIndex] },
          { type: 'add', edge: newPrevEdge },
          ...(newNextEdge ? [{ type: 'add', edge: newNextEdge }] : []),
        ],
        [...nodes, newNode],
      )

      const afterNodesInSameBranch = getAfterNodesInSameBranch(nextNodeId!)
      const afterNodesInSameBranchIds = afterNodesInSameBranch.map(node => node.id)
      const newNodes = produce(nodes, (draft) => {
        draft.forEach((node) => {
          node.data.selected = false

          if (nodesConnectedSourceOrTargetHandleIdsMap[node.id]) {
            node.data = {
              ...node.data,
              ...nodesConnectedSourceOrTargetHandleIdsMap[node.id],
            }
          }
          if (afterNodesInSameBranchIds.includes(node.id))
            node.position.x += NODE_WIDTH_X_OFFSET

          if ((node.data.type === BlockEnum.Iteration || node.data.type === BlockEnum.Collect) && prevNode.parentId === node.id)
            node.data._children?.push(newNode.id)
        })
        draft.push(newNode)
        if (newIterationStartNode)
          draft.push(newIterationStartNode)
      })
      setNodes(newNodes)
      if (newNode.data.type === BlockEnum.VariableAssigner || newNode.data.type === BlockEnum.VariableAggregator) {
        const { setShowAssignVariablePopup } = workflowStore.getState()

        setShowAssignVariablePopup({
          nodeId: prevNode.id,
          nodeData: prevNode.data,
          variableAssignerNodeId: newNode.id,
          variableAssignerNodeData: newNode.data as VariableAssignerNodeType,
          variableAssignerNodeHandleId: targetHandle,
          parentNode: nodes.find(node => node.id === newNode.parentId),
          x: -25,
          y: 44,
        })
      }
      const newEdges = produce(edges, (draft) => {
        draft.splice(currentEdgeIndex, 1)
        draft.forEach((item) => {
          item.data = {
            ...item.data,
            _connectedNodeIsSelected: false,
          }
        })
        draft.push(newPrevEdge)

        if (newNextEdge)
          draft.push(newNextEdge)
      })
      setEdges(newEdges)
    }
    handleSyncWorkflowDraft()
    saveStateToHistory(WorkflowHistoryEvent.NodeAdd)
  }, [getNodesReadOnly, store, t, handleSyncWorkflowDraft, saveStateToHistory, workflowStore, getAfterNodesInSameBranch, checkNestedParallelLimit])

  const handleNodeChange = useCallback((
    currentNodeId: string,
    nodeType: BlockEnum,
    sourceHandle: string,
    toolDefaultValue?: ToolDefaultValue,
  ) => {
    if (getNodesReadOnly())
      return

    const {
      getNodes,
      setNodes,
      edges,
      setEdges,
    } = store.getState()
    const nodes = getNodes()
    const currentNode = nodes.find(node => node.id === currentNodeId)!
    const connectedEdges = getConnectedEdges([currentNode], edges)
    const nodesWithSameType = nodes.filter(node => node.data.type === nodeType)
    const {
      newNode: newCurrentNode,
      newIterationStartNode,
    } = generateNewNode({
      data: {
        ...NODES_INITIAL_DATA[nodeType],
        title: nodesWithSameType.length > 0 ? `${t(`workflow.blocks.${nodeType}`)} ${nodesWithSameType.length + 1}` : t(`workflow.blocks.${nodeType}`),
        ...(toolDefaultValue || {}),
        _connectedSourceHandleIds: [],
        _connectedTargetHandleIds: [],
        selected: currentNode.data.selected,
        isInIteration: currentNode.data.isInIteration,
        iteration_id: currentNode.data.iteration_id,
      },
      position: {
        x: currentNode.position.x,
        y: currentNode.position.y,
      },
      parentId: currentNode.parentId,
      extent: currentNode.extent,
      zIndex: currentNode.zIndex,
    })
    const nodesConnectedSourceOrTargetHandleIdsMap = getNodesConnectedSourceOrTargetHandleIdsMap(
      [
        ...connectedEdges.map(edge => ({ type: 'remove', edge })),
      ],
      nodes,
    )
    const newNodes = produce(nodes, (draft) => {
      draft.forEach((node) => {
        node.data.selected = false

        if (nodesConnectedSourceOrTargetHandleIdsMap[node.id]) {
          node.data = {
            ...node.data,
            ...nodesConnectedSourceOrTargetHandleIdsMap[node.id],
          }
        }
      })
      const index = draft.findIndex(node => node.id === currentNodeId)

      draft.splice(index, 1, newCurrentNode)
      if (newIterationStartNode)
        draft.push(newIterationStartNode)
    })
    setNodes(newNodes)
    const newEdges = produce(edges, (draft) => {
      const filtered = draft.filter(edge => !connectedEdges.find(connectedEdge => connectedEdge.id === edge.id))

      return filtered
    })
    setEdges(newEdges)
    handleSyncWorkflowDraft()

    saveStateToHistory(WorkflowHistoryEvent.NodeChange)
  }, [getNodesReadOnly, store, t, handleSyncWorkflowDraft, saveStateToHistory])

  const handleNodeCancelRunningStatus = useCallback(() => {
    const {
      getNodes,
      setNodes,
    } = store.getState()

    const nodes = getNodes()
    const newNodes = produce(nodes, (draft) => {
      draft.forEach((node) => {
        node.data._runningStatus = undefined
      })
    })
    setNodes(newNodes)
  }, [store])

  const handleNodesCancelSelected = useCallback(() => {
    const {
      getNodes,
      setNodes,
    } = store.getState()

    const nodes = getNodes()
    const newNodes = produce(nodes, (draft) => {
      draft.forEach((node) => {
        node.data.selected = false
      })
    })
    setNodes(newNodes)
  }, [store])

  const handleNodeContextMenu = useCallback((e: MouseEvent, node: Node) => {
    if (node.type === CUSTOM_NOTE_NODE || node.type === CUSTOM_ITERATION_START_NODE)
      return

    e.preventDefault()
    const container = document.querySelector('#workflow-container')
    const { x, y } = container!.getBoundingClientRect()
    workflowStore.setState({
      nodeMenu: {
        top: e.clientY - y,
        left: e.clientX - x,
        nodeId: node.id,
      },
    })
    handleNodeSelect(node.id)
  }, [workflowStore, handleNodeSelect])

  const handleNodesCopy = useCallback((nodeId?: string) => {
    if (getNodesReadOnly())
      return

    const { setClipboardElements } = workflowStore.getState()

    const {
      getNodes,
    } = store.getState()

    const nodes = getNodes()

    if (nodeId) {
      // If nodeId is provided, copy that specific node
      const nodeToCopy = nodes.find(node => node.id === nodeId && node.data.type !== BlockEnum.Start && node.type !== CUSTOM_ITERATION_START_NODE)
      if (nodeToCopy)
        setClipboardElements([nodeToCopy])
    }
    else {
      // If no nodeId is provided, fall back to the current behavior
      const bundledNodes = nodes.filter(node => node.data._isBundled && node.data.type !== BlockEnum.Start && !node.data.isInIteration)

      if (bundledNodes.length) {
        setClipboardElements(bundledNodes)
        return
      }

      const selectedNode = nodes.find(node => node.data.selected && node.data.type !== BlockEnum.Start)

      if (selectedNode)
        setClipboardElements([selectedNode])
    }
  }, [getNodesReadOnly, store, workflowStore])

  const handleNodesPaste = useCallback(() => {
    if (getNodesReadOnly())
      return

    const {
      clipboardElements,
      mousePosition,
    } = workflowStore.getState()

    const {
      getNodes,
      setNodes,
    } = store.getState()

    const nodesToPaste: Node[] = []
    const nodes = getNodes()

    if (clipboardElements.length) {
      const { x, y } = getTopLeftNodePosition(clipboardElements)
      const { screenToFlowPosition } = reactflow
      const currentPosition = screenToFlowPosition({ x: mousePosition.pageX, y: mousePosition.pageY })
      const offsetX = currentPosition.x - x
      const offsetY = currentPosition.y - y
      clipboardElements.forEach((nodeToPaste, index) => {
        const nodeType = nodeToPaste.data.type

        const {
          newNode,
          newIterationStartNode,
        } = generateNewNode({
          type: nodeToPaste.type,
          data: {
            ...NODES_INITIAL_DATA[nodeType],
            ...nodeToPaste.data,
            selected: false,
            _isBundled: false,
            _connectedSourceHandleIds: [],
            _connectedTargetHandleIds: [],
            title: genNewNodeTitleFromOld(nodeToPaste.data.title),
          },
          position: {
            x: nodeToPaste.position.x + offsetX,
            y: nodeToPaste.position.y + offsetY,
          },
          extent: nodeToPaste.extent,
          zIndex: nodeToPaste.zIndex,
        })
        newNode.id = newNode.id + index
        // This new node is movable and can be placed anywhere
        let newChildren: Node[] = []
<<<<<<< HEAD
        if (nodeToPaste.data.type === BlockEnum.Iteration  || nodeToPaste.data.type === BlockEnum.Collect) {
          newNode.data._children = [];
          (newNode.data as IterationNodeType).start_node_id = ''
=======
        if (nodeToPaste.data.type === BlockEnum.Iteration) {
          newIterationStartNode!.parentId = newNode.id;
          (newNode.data as IterationNodeType).start_node_id = newIterationStartNode!.id
>>>>>>> 1ec83e49

          newChildren = handleNodeIterationChildrenCopy(nodeToPaste.id, newNode.id)
          newChildren.forEach((child) => {
            newNode.data._children?.push(child.id)
          })
          newChildren.push(newIterationStartNode!)
        }

        nodesToPaste.push(newNode)

        if (newChildren.length)
          nodesToPaste.push(...newChildren)
      })

      setNodes([...nodes, ...nodesToPaste])
      saveStateToHistory(WorkflowHistoryEvent.NodePaste)
      handleSyncWorkflowDraft()
    }
  }, [getNodesReadOnly, workflowStore, store, reactflow, saveStateToHistory, handleSyncWorkflowDraft, handleNodeIterationChildrenCopy])

  const handleNodesDuplicate = useCallback((nodeId?: string) => {
    if (getNodesReadOnly())
      return

    handleNodesCopy(nodeId)
    handleNodesPaste()
  }, [getNodesReadOnly, handleNodesCopy, handleNodesPaste])

  const handleNodesDelete = useCallback(() => {
    if (getNodesReadOnly())
      return

    const {
      getNodes,
      edges,
    } = store.getState()

    const nodes = getNodes()
    const bundledNodes = nodes.filter(node => node.data._isBundled && node.data.type !== BlockEnum.Start)

    if (bundledNodes.length) {
      bundledNodes.forEach(node => handleNodeDelete(node.id))

      return
    }

    const edgeSelected = edges.some(edge => edge.selected)
    if (edgeSelected)
      return

    const selectedNode = nodes.find(node => node.data.selected && node.data.type !== BlockEnum.Start)

    if (selectedNode)
      handleNodeDelete(selectedNode.id)
  }, [store, getNodesReadOnly, handleNodeDelete])

  const handleNodeResize = useCallback((nodeId: string, params: ResizeParamsWithDirection) => {
    if (getNodesReadOnly())
      return

    const {
      getNodes,
      setNodes,
    } = store.getState()
    const { x, y, width, height } = params

    const nodes = getNodes()
    const currentNode = nodes.find(n => n.id === nodeId)!
    const childrenNodes = nodes.filter(n => currentNode.data._children?.includes(n.id))
    let rightNode: Node
    let bottomNode: Node

    childrenNodes.forEach((n) => {
      if (rightNode) {
        if (n.position.x + n.width! > rightNode.position.x + rightNode.width!)
          rightNode = n
      }
      else {
        rightNode = n
      }
      if (bottomNode) {
        if (n.position.y + n.height! > bottomNode.position.y + bottomNode.height!)
          bottomNode = n
      }
      else {
        bottomNode = n
      }
    })

    if (rightNode! && bottomNode!) {
      if (width < rightNode!.position.x + rightNode.width! + ITERATION_PADDING.right)
        return
      if (height < bottomNode.position.y + bottomNode.height! + ITERATION_PADDING.bottom)
        return
    }
    const newNodes = produce(nodes, (draft) => {
      draft.forEach((n) => {
        if (n.id === nodeId) {
          n.data.width = width
          n.data.height = height
          n.width = width
          n.height = height
          n.position.x = x
          n.position.y = y
        }
      })
    })
    setNodes(newNodes)
    handleSyncWorkflowDraft()
    saveStateToHistory(WorkflowHistoryEvent.NodeResize)
  }, [getNodesReadOnly, store, handleSyncWorkflowDraft, saveStateToHistory])

  const handleNodeDisconnect = useCallback((nodeId: string) => {
    if (getNodesReadOnly())
      return

    const {
      getNodes,
      setNodes,
      edges,
      setEdges,
    } = store.getState()
    const nodes = getNodes()
    const currentNode = nodes.find(node => node.id === nodeId)!
    const connectedEdges = getConnectedEdges([currentNode], edges)
    const nodesConnectedSourceOrTargetHandleIdsMap = getNodesConnectedSourceOrTargetHandleIdsMap(
      connectedEdges.map(edge => ({ type: 'remove', edge })),
      nodes,
    )
    const newNodes = produce(nodes, (draft: Node[]) => {
      draft.forEach((node) => {
        if (nodesConnectedSourceOrTargetHandleIdsMap[node.id]) {
          node.data = {
            ...node.data,
            ...nodesConnectedSourceOrTargetHandleIdsMap[node.id],
          }
        }
      })
    })
    setNodes(newNodes)
    const newEdges = produce(edges, (draft) => {
      return draft.filter(edge => !connectedEdges.find(connectedEdge => connectedEdge.id === edge.id))
    })
    setEdges(newEdges)
    handleSyncWorkflowDraft()
    saveStateToHistory(WorkflowHistoryEvent.EdgeDelete)
  }, [store, getNodesReadOnly, handleSyncWorkflowDraft, saveStateToHistory])

  const handleHistoryBack = useCallback(() => {
    if (getNodesReadOnly() || getWorkflowReadOnly())
      return

    const { setEdges, setNodes } = store.getState()
    undo()

    const { edges, nodes } = workflowHistoryStore.getState()
    if (edges.length === 0 && nodes.length === 0)
      return

    setEdges(edges)
    setNodes(nodes)
  }, [store, undo, workflowHistoryStore, getNodesReadOnly, getWorkflowReadOnly])

  const handleHistoryForward = useCallback(() => {
    if (getNodesReadOnly() || getWorkflowReadOnly())
      return

    const { setEdges, setNodes } = store.getState()
    redo()

    const { edges, nodes } = workflowHistoryStore.getState()
    if (edges.length === 0 && nodes.length === 0)
      return

    setEdges(edges)
    setNodes(nodes)
  }, [redo, store, workflowHistoryStore, getNodesReadOnly, getWorkflowReadOnly])

  return {
    handleNodeDragStart,
    handleNodeDrag,
    handleNodeDragStop,
    handleNodeEnter,
    handleNodeLeave,
    handleNodeSelect,
    handleNodeClick,
    handleNodeConnect,
    handleNodeConnectStart,
    handleNodeConnectEnd,
    handleNodeDelete,
    handleNodeChange,
    handleNodeAdd,
    handleNodeCancelRunningStatus,
    handleNodesCancelSelected,
    handleNodeContextMenu,
    handleNodesCopy,
    handleNodesPaste,
    handleNodesDuplicate,
    handleNodesDelete,
    handleNodeResize,
    handleNodeDisconnect,
    handleHistoryBack,
    handleHistoryForward,
  }
}<|MERGE_RESOLUTION|>--- conflicted
+++ resolved
@@ -1158,15 +1158,9 @@
         newNode.id = newNode.id + index
         // This new node is movable and can be placed anywhere
         let newChildren: Node[] = []
-<<<<<<< HEAD
-        if (nodeToPaste.data.type === BlockEnum.Iteration  || nodeToPaste.data.type === BlockEnum.Collect) {
-          newNode.data._children = [];
-          (newNode.data as IterationNodeType).start_node_id = ''
-=======
-        if (nodeToPaste.data.type === BlockEnum.Iteration) {
+        if (nodeToPaste.data.type === BlockEnum.Iteration || nodeToPaste.data.type === BlockEnum.Collect) {
           newIterationStartNode!.parentId = newNode.id;
           (newNode.data as IterationNodeType).start_node_id = newIterationStartNode!.id
->>>>>>> 1ec83e49
 
           newChildren = handleNodeIterationChildrenCopy(nodeToPaste.id, newNode.id)
           newChildren.forEach((child) => {
