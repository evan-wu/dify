import produce from 'immer'
import { isArray, uniq } from 'lodash-es'
import type { CodeNodeType } from '../../../code/types'
import type { EndNodeType } from '../../../end/types'
import type { AnswerNodeType } from '../../../answer/types'
import type { LLMNodeType } from '../../../llm/types'
import type { KnowledgeRetrievalNodeType } from '../../../knowledge-retrieval/types'
import type { IfElseNodeType } from '../../../if-else/types'
import type { TemplateTransformNodeType } from '../../../template-transform/types'
import type { QuestionClassifierNodeType } from '../../../question-classifier/types'
import type { HttpNodeType } from '../../../http/types'
import { VarType as ToolVarType } from '../../../tool/types'
import type { ToolNodeType } from '../../../tool/types'
import type { ParameterExtractorNodeType } from '../../../parameter-extractor/types'
import type { IterationNodeType } from '../../../iteration/types'
import type { CollectNodeType } from "../../../collect/types"
import { BlockEnum, InputVarType, VarType } from '@/app/components/workflow/types'
import type { StartNodeType } from '@/app/components/workflow/nodes/start/types'
import type { ConversationVariable, EnvironmentVariable, Node, NodeOutPutVar, ValueSelector, Var } from '@/app/components/workflow/types'
import type { VariableAssignerNodeType } from '@/app/components/workflow/nodes/variable-assigner/types'
import {
  HTTP_REQUEST_OUTPUT_STRUCT,
  KNOWLEDGE_RETRIEVAL_OUTPUT_STRUCT,
  LLM_OUTPUT_STRUCT,
  PARAMETER_EXTRACTOR_COMMON_STRUCT,
  QUESTION_CLASSIFIER_OUTPUT_STRUCT,
  SUPPORT_OUTPUT_VARS_NODE,
  TEMPLATE_TRANSFORM_OUTPUT_STRUCT,
  TOOL_OUTPUT_STRUCT,
} from '@/app/components/workflow/constants'
import type { PromptItem } from '@/models/debug'
import { VAR_REGEX } from '@/config'

export const isSystemVar = (valueSelector: ValueSelector) => {
  return valueSelector[0] === 'sys' || valueSelector[1] === 'sys'
}

export const isENV = (valueSelector: ValueSelector) => {
  return valueSelector[0] === 'env'
}

export const isConversationVar = (valueSelector: ValueSelector) => {
  return valueSelector[0] === 'conversation'
}

const inputVarTypeToVarType = (type: InputVarType): VarType => {
  if (type === InputVarType.number)
    return VarType.number

  return VarType.string
}

const findExceptVarInObject = (obj: any, filterVar: (payload: Var, selector: ValueSelector) => boolean, value_selector: ValueSelector): Var => {
  const { children } = obj
  const res: Var = {
    variable: obj.variable,
    type: VarType.object,
    children: children.filter((item: Var) => {
      const { children } = item
      const currSelector = [...value_selector, item.variable]
      if (!children)
        return filterVar(item, currSelector)

      const obj = findExceptVarInObject(item, filterVar, currSelector)
      return obj.children && obj.children?.length > 0
    }),
  }
  return res
}

const formatItem = (
  item: any,
  isChatMode: boolean,
  filterVar: (payload: Var, selector: ValueSelector) => boolean,
): NodeOutPutVar => {
  const { id, data } = item

  const res: NodeOutPutVar = {
    nodeId: id,
    title: data.title,
    vars: [],
  }
  switch (data.type) {
    case BlockEnum.Start: {
      const {
        variables,
      } = data as StartNodeType
      res.vars = variables.map((v) => {
        return {
          variable: v.variable,
          type: inputVarTypeToVarType(v.type),
          isParagraph: v.type === InputVarType.paragraph,
          isSelect: v.type === InputVarType.select,
          options: v.options,
          required: v.required,
        }
      })
      if (isChatMode) {
        res.vars.push({
          variable: 'sys.query',
          type: VarType.string,
        })
        res.vars.push({
<<<<<<< HEAD
          variable: 'sys.message_history',
          type: VarType.arrayObject,
=======
          variable: 'sys.dialogue_count',
          type: VarType.number,
>>>>>>> 4ce47284
        })
        res.vars.push({
          variable: 'sys.conversation_id',
          type: VarType.string,
        })
      }
      res.vars.push({
        variable: 'sys.user_id',
        type: VarType.string,
      })
      res.vars.push({
        variable: 'sys.files',
        type: VarType.arrayFile,
      })
      break
    }

    case BlockEnum.LLM: {
      res.vars = LLM_OUTPUT_STRUCT
      break
    }

    case BlockEnum.KnowledgeRetrieval: {
      res.vars = KNOWLEDGE_RETRIEVAL_OUTPUT_STRUCT
      break
    }

    case BlockEnum.Code: {
      const {
        outputs,
      } = data as CodeNodeType
      res.vars = outputs
        ? Object.keys(outputs).map((key) => {
          return {
            variable: key,
            type: outputs[key].type,
          }
        })
        : []
      break
    }

    case BlockEnum.TemplateTransform: {
      res.vars = TEMPLATE_TRANSFORM_OUTPUT_STRUCT
      break
    }

    case BlockEnum.QuestionClassifier: {
      res.vars = QUESTION_CLASSIFIER_OUTPUT_STRUCT
      break
    }

    case BlockEnum.HttpRequest: {
      res.vars = HTTP_REQUEST_OUTPUT_STRUCT
      break
    }

    case BlockEnum.VariableAssigner: {
      const {
        output_type,
        advanced_settings,
      } = data as VariableAssignerNodeType
      const isGroup = !!advanced_settings?.group_enabled
      if (!isGroup) {
        res.vars = [
          {
            variable: 'output',
            type: output_type,
          },
        ]
      }
      else {
        res.vars = advanced_settings?.groups.map((group) => {
          return {
            variable: group.group_name,
            type: VarType.object,
            children: [{
              variable: 'output',
              type: group.output_type,
            }],
          }
        })
      }
      break
    }

    case BlockEnum.VariableAggregator: {
      const {
        output_type,
        advanced_settings,
      } = data as VariableAssignerNodeType
      const isGroup = !!advanced_settings?.group_enabled
      if (!isGroup) {
        res.vars = [
          {
            variable: 'output',
            type: output_type,
          },
        ]
      }
      else {
        res.vars = advanced_settings?.groups.map((group) => {
          return {
            variable: group.group_name,
            type: VarType.object,
            children: [{
              variable: 'output',
              type: group.output_type,
            }],
          }
        })
      }
      break
    }

    case BlockEnum.Tool: {
      res.vars = TOOL_OUTPUT_STRUCT
      break
    }

    case BlockEnum.ParameterExtractor: {
      res.vars = [
        ...((data as ParameterExtractorNodeType).parameters || []).map((p) => {
          return {
            variable: p.name,
            type: p.type as unknown as VarType,
          }
        }),
        ...PARAMETER_EXTRACTOR_COMMON_STRUCT,
      ]
      break
    }

    case BlockEnum.Iteration: {
      res.vars = [
        {
          variable: 'output',
          type: (data as IterationNodeType).output_type || VarType.arrayString,
        },
      ]
      break
    }

    case BlockEnum.Collect: {
      res.vars = [
        {
          variable: 'output',
          type: (data as CollectNodeType).output_type,
        },
      ]
      break
    }

    case 'env': {
      res.vars = data.envList.map((env: EnvironmentVariable) => {
        return {
          variable: `env.${env.name}`,
          type: env.value_type,
        }
      }) as Var[]
      break
    }

    case 'conversation': {
      res.vars = data.chatVarList.map((chatVar: ConversationVariable) => {
        return {
          variable: `conversation.${chatVar.name}`,
          type: chatVar.value_type,
          des: chatVar.description,
        }
      }) as Var[]
      break
    }
  }

  const selector = [id]
  res.vars = res.vars.filter((v) => {
    const { children } = v
    if (!children) {
      return filterVar(v, (() => {
        const variableArr = v.variable.split('.')
        const [first, ..._other] = variableArr
        if (first === 'sys' || first === 'env' || first === 'conversation')
          return variableArr

        return [...selector, ...variableArr]
      })())
    }

    const obj = findExceptVarInObject(v, filterVar, selector)
    return obj?.children && obj?.children.length > 0
  }).map((v) => {
    const { children } = v
    if (!children)
      return v

    return findExceptVarInObject(v, filterVar, selector)
  })

  return res
}
export const toNodeOutputVars = (
  nodes: any[],
  isChatMode: boolean,
  filterVar = (_payload: Var, _selector: ValueSelector) => true,
  environmentVariables: EnvironmentVariable[] = [],
  conversationVariables: ConversationVariable[] = [],
): NodeOutPutVar[] => {
  // ENV_NODE data format
  const ENV_NODE = {
    id: 'env',
    data: {
      title: 'ENVIRONMENT',
      type: 'env',
      envList: environmentVariables,
    },
  }
  // CHAT_VAR_NODE data format
  const CHAT_VAR_NODE = {
    id: 'conversation',
    data: {
      title: 'CONVERSATION',
      type: 'conversation',
      chatVarList: conversationVariables,
    },
  }
  const res = [
    ...nodes.filter(node => SUPPORT_OUTPUT_VARS_NODE.includes(node.data.type)),
    ...(environmentVariables.length > 0 ? [ENV_NODE] : []),
    ...((isChatMode && conversationVariables.length) > 0 ? [CHAT_VAR_NODE] : []),
  ].map((node) => {
    return {
      ...formatItem(node, isChatMode, filterVar),
      isStartNode: node.data.type === BlockEnum.Start,
    }
  }).filter(item => item.vars.length > 0)
  return res
}

const getIterationItemType = ({
  valueSelector,
  beforeNodesOutputVars,
}: {
  valueSelector: ValueSelector
  beforeNodesOutputVars: NodeOutPutVar[]
}): VarType => {
  const outputVarNodeId = valueSelector[0]
  const targetVar = beforeNodesOutputVars.find(v => v.nodeId === outputVarNodeId)
  if (!targetVar)
    return VarType.string

  let arrayType: VarType = VarType.string

  const isSystem = isSystemVar(valueSelector)
  let curr: any = targetVar.vars

  if (isSystem)
    return curr.find((v: any) => v.variable === (valueSelector).join('.'))?.type;

  (valueSelector).slice(1).forEach((key, i) => {
    const isLast = i === valueSelector.length - 2
    curr = curr?.find((v: any) => v.variable === key)
    if (isLast) {
      arrayType = curr?.type
    }
    else {
      if (curr?.type === VarType.object)
        curr = curr.children
    }
  })
  switch (arrayType as VarType) {
    case VarType.arrayString:
      return VarType.string
    case VarType.arrayNumber:
      return VarType.number
    case VarType.arrayObject:
      return VarType.object
    case VarType.array:
      return VarType.any
    case VarType.arrayFile:
      return VarType.object
    default:
      return VarType.string
  }
}

export const getVarType = ({
  parentNode,
  valueSelector,
  isIterationItem,
  availableNodes,
  isChatMode,
  isConstant,
  environmentVariables = [],
  conversationVariables = [],
}:
{
  valueSelector: ValueSelector
  parentNode?: Node | null
  isIterationItem?: boolean
  availableNodes: any[]
  isChatMode: boolean
  isConstant?: boolean
  environmentVariables?: EnvironmentVariable[]
  conversationVariables?: ConversationVariable[]
}): VarType => {
  if (isConstant)
    return VarType.string

  const beforeNodesOutputVars = toNodeOutputVars(
    availableNodes,
    isChatMode,
    undefined,
    environmentVariables,
    conversationVariables,
  )

  const isIterationInnerVar = parentNode?.data.type === BlockEnum.Iteration
  if (isIterationItem) {
    return getIterationItemType({
      valueSelector,
      beforeNodesOutputVars,
    })
  }
  if (isIterationInnerVar) {
    if (valueSelector[1] === 'item') {
      const itemType = getIterationItemType({
        valueSelector: (parentNode?.data as any).iterator_selector || [],
        beforeNodesOutputVars,
      })
      return itemType
    }
    if (valueSelector[1] === 'index')
      return VarType.number
  }
  const isSystem = isSystemVar(valueSelector)
  const isEnv = isENV(valueSelector)
  const isChatVar = isConversationVar(valueSelector)
  const startNode = availableNodes.find((node: any) => {
    return node.data.type === BlockEnum.Start
  })

  const targetVarNodeId = isSystem ? startNode?.id : valueSelector[0]
  const targetVar = beforeNodesOutputVars.find(v => v.nodeId === targetVarNodeId)

  if (!targetVar)
    return VarType.string

  let type: VarType = VarType.string
  let curr: any = targetVar.vars
  if (isSystem || isEnv || isChatVar) {
    return curr.find((v: any) => v.variable === (valueSelector as ValueSelector).join('.'))?.type
  }
  else {
    (valueSelector as ValueSelector).slice(1).forEach((key, i) => {
      const isLast = i === valueSelector.length - 2
      curr = curr?.find((v: any) => v.variable === key)
      if (isLast) {
        type = curr?.type
      }
      else {
        if (curr?.type === VarType.object)
          curr = curr.children
      }
    })
    return type
  }
}

// node output vars + parent inner vars(if in iteration or other wrap node)
export const toNodeAvailableVars = ({
  parentNode,
  t,
  beforeNodes,
  isChatMode,
  environmentVariables,
  conversationVariables,
  filterVar,
}: {
  parentNode?: Node | null
  t?: any
  // to get those nodes output vars
  beforeNodes: Node[]
  isChatMode: boolean
  // env
  environmentVariables?: EnvironmentVariable[]
  // chat var
  conversationVariables?: ConversationVariable[]
  filterVar: (payload: Var, selector: ValueSelector) => boolean
}): NodeOutPutVar[] => {
  const beforeNodesOutputVars = toNodeOutputVars(
    beforeNodes,
    isChatMode,
    filterVar,
    environmentVariables,
    conversationVariables,
  )
  const isInCollect = parentNode?.data.type === BlockEnum.Collect
  if (isInCollect) {
    const runsCountVar = {
      nodeId: parentNode?.id,
      title: '当前采集次数',
      vars: [
        {
          variable: '_current_runs_',
          type: VarType.number,
        },
      ],
    }
    if (filterVar(runsCountVar.vars[0], [])) {
      beforeNodesOutputVars.unshift(<NodeOutPutVar>runsCountVar)
    }
  }
  const isInIteration = parentNode?.data.type === BlockEnum.Iteration
  if (isInIteration) {
    const iterationNode: any = parentNode
    const itemType = getVarType({
      parentNode: iterationNode,
      isIterationItem: true,
      valueSelector: iterationNode?.data.iterator_selector || [],
      availableNodes: beforeNodes,
      isChatMode,
      environmentVariables,
      conversationVariables,
    })
    const iterationVar = {
      nodeId: iterationNode?.id,
      title: t('workflow.nodes.iteration.currentIteration'),
      vars: [
        {
          variable: 'item',
          type: itemType,
        },
        {
          variable: 'index',
          type: VarType.number,
        },
      ],
    }
    beforeNodesOutputVars.unshift(iterationVar)
  }
  return beforeNodesOutputVars
}

export const getNodeInfoById = (nodes: any, id: string) => {
  if (!isArray(nodes))
    return
  return nodes.find((node: any) => node.id === id)
}

const matchNotSystemVars = (prompts: string[]) => {
  if (!prompts)
    return []

  const allVars: string[] = []
  prompts.forEach((prompt) => {
    VAR_REGEX.lastIndex = 0
    if (typeof prompt !== 'string')
      return
    allVars.push(...(prompt.match(VAR_REGEX) || []))
  })
  const uniqVars = uniq(allVars).map(v => v.replaceAll('{{#', '').replace('#}}', '').split('.'))
  return uniqVars
}

const replaceOldVarInText = (text: string, oldVar: ValueSelector, newVar: ValueSelector) => {
  if (!text || typeof text !== 'string')
    return text

  if (!newVar || newVar.length === 0)
    return text

  return text.replaceAll(`{{#${oldVar.join('.')}#}}`, `{{#${newVar.join('.')}#}}`)
}

export const getNodeUsedVars = (node: Node): ValueSelector[] => {
  const { data } = node
  const { type } = data
  let res: ValueSelector[] = []
  switch (type) {
    case BlockEnum.End: {
      res = (data as EndNodeType).outputs?.map((output) => {
        return output.value_selector
      })
      break
    }
    case BlockEnum.Answer: {
      res = (data as AnswerNodeType).variables?.map((v) => {
        return v.value_selector
      })
      break
    }
    case BlockEnum.LLM: {
      const payload = (data as LLMNodeType)
      const isChatModel = payload.model?.mode === 'chat'
      let prompts: string[] = []
      if (isChatModel) {
        prompts = (payload.prompt_template as PromptItem[])?.map(p => p.text) || []
        if (payload.memory?.query_prompt_template)
          prompts.push(payload.memory.query_prompt_template)
      }
      else { prompts = [(payload.prompt_template as PromptItem).text] }

      const inputVars: ValueSelector[] = matchNotSystemVars(prompts)
      const contextVar = (data as LLMNodeType).context?.variable_selector ? [(data as LLMNodeType).context?.variable_selector] : []
      res = [...inputVars, ...contextVar]
      break
    }
    case BlockEnum.KnowledgeRetrieval: {
      res = [(data as KnowledgeRetrievalNodeType).query_variable_selector]
      break
    }
    case BlockEnum.IfElse: {
      res = (data as IfElseNodeType).conditions?.map((c) => {
        return c.variable_selector
      }) || []
      break
    }
    case BlockEnum.Code: {
      res = (data as CodeNodeType).variables?.map((v) => {
        return v.value_selector
      })
      break
    }
    case BlockEnum.TemplateTransform: {
      res = (data as TemplateTransformNodeType).variables?.map((v: any) => {
        return v.value_selector
      })
      break
    }
    case BlockEnum.QuestionClassifier: {
      const payload = (data as QuestionClassifierNodeType)
      res = [payload.query_variable_selector]
      const varInInstructions = matchNotSystemVars([payload.instruction || ''])
      res.push(...varInInstructions)
      break
    }
    case BlockEnum.HttpRequest: {
      const payload = (data as HttpNodeType)
      res = matchNotSystemVars([payload.url, payload.headers, payload.params, payload.body.data])
      break
    }
    case BlockEnum.Tool: {
      const payload = (data as ToolNodeType)
      const mixVars = matchNotSystemVars(Object.keys(payload.tool_parameters)?.filter(key => payload.tool_parameters[key].type === ToolVarType.mixed).map(key => payload.tool_parameters[key].value) as string[])
      const vars = Object.keys(payload.tool_parameters).filter(key => payload.tool_parameters[key].type === ToolVarType.variable).map(key => payload.tool_parameters[key].value as string) || []
      res = [...(mixVars as ValueSelector[]), ...(vars as any)]
      break
    }

    case BlockEnum.VariableAssigner: {
      res = (data as VariableAssignerNodeType)?.variables
      break
    }

    case BlockEnum.VariableAggregator: {
      res = (data as VariableAssignerNodeType)?.variables
      break
    }

    case BlockEnum.ParameterExtractor: {
      const payload = (data as ParameterExtractorNodeType)
      res = [payload.query]
      const varInInstructions = matchNotSystemVars([payload.instruction || ''])
      res.push(...varInInstructions)
      break
    }

    case BlockEnum.Iteration: {
      res = [(data as IterationNodeType).iterator_selector]
      break
    }
  }
  return res || []
}

// used can be used in iteration node
export const getNodeUsedVarPassToServerKey = (node: Node, valueSelector: ValueSelector): string | string[] => {
  const { data } = node
  const { type } = data
  let res: string | string[] = ''
  switch (type) {
    case BlockEnum.LLM: {
      const payload = (data as LLMNodeType)
      res = [`#${valueSelector.join('.')}#`]
      if (payload.context?.variable_selector.join('.') === valueSelector.join('.'))
        res.push('#context#')

      break
    }
    case BlockEnum.KnowledgeRetrieval: {
      res = 'query'
      break
    }
    case BlockEnum.IfElse: {
      const targetVar = (data as IfElseNodeType).conditions?.find(c => c.variable_selector.join('.') === valueSelector.join('.'))
      if (targetVar)
        res = `#${valueSelector.join('.')}#`
      break
    }
    case BlockEnum.Code: {
      const targetVar = (data as CodeNodeType).variables?.find(v => v.value_selector.join('.') === valueSelector.join('.'))
      if (targetVar)
        res = targetVar.variable
      break
    }
    case BlockEnum.TemplateTransform: {
      const targetVar = (data as TemplateTransformNodeType).variables?.find(v => v.value_selector.join('.') === valueSelector.join('.'))
      if (targetVar)
        res = targetVar.variable
      break
    }
    case BlockEnum.QuestionClassifier: {
      res = 'query'
      break
    }
    case BlockEnum.HttpRequest: {
      res = `#${valueSelector.join('.')}#`
      break
    }

    case BlockEnum.Tool: {
      res = `#${valueSelector.join('.')}#`
      break
    }

    case BlockEnum.VariableAssigner: {
      res = `#${valueSelector.join('.')}#`
      break
    }

    case BlockEnum.VariableAggregator: {
      res = `#${valueSelector.join('.')}#`
      break
    }

    case BlockEnum.ParameterExtractor: {
      res = 'query'
      break
    }
  }
  return res
}

export const findUsedVarNodes = (varSelector: ValueSelector, availableNodes: Node[]): Node[] => {
  const res: Node[] = []
  availableNodes.forEach((node) => {
    const vars = getNodeUsedVars(node)
    if (vars.find(v => v.join('.') === varSelector.join('.')))
      res.push(node)
  })
  return res
}

export const updateNodeVars = (oldNode: Node, oldVarSelector: ValueSelector, newVarSelector: ValueSelector): Node => {
  const newNode = produce(oldNode, (draft: any) => {
    const { data } = draft
    const { type } = data

    switch (type) {
      case BlockEnum.End: {
        const payload = data as EndNodeType
        if (payload.outputs) {
          payload.outputs = payload.outputs.map((output) => {
            if (output.value_selector.join('.') === oldVarSelector.join('.'))
              output.value_selector = newVarSelector
            return output
          })
        }
        break
      }
      case BlockEnum.Answer: {
        const payload = data as AnswerNodeType
        if (payload.variables) {
          payload.variables = payload.variables.map((v) => {
            if (v.value_selector.join('.') === oldVarSelector.join('.'))
              v.value_selector = newVarSelector
            return v
          })
        }
        break
      }
      case BlockEnum.LLM: {
        const payload = data as LLMNodeType
        const isChatModel = payload.model?.mode === 'chat'
        if (isChatModel) {
          payload.prompt_template = (payload.prompt_template as PromptItem[]).map((prompt) => {
            return {
              ...prompt,
              text: replaceOldVarInText(prompt.text, oldVarSelector, newVarSelector),
            }
          })
          if (payload.memory?.query_prompt_template)
            payload.memory.query_prompt_template = replaceOldVarInText(payload.memory.query_prompt_template, oldVarSelector, newVarSelector)
        }
        else {
          payload.prompt_template = {
            ...payload.prompt_template,
            text: replaceOldVarInText((payload.prompt_template as PromptItem).text, oldVarSelector, newVarSelector),
          }
        }
        if (payload.context?.variable_selector?.join('.') === oldVarSelector.join('.'))
          payload.context.variable_selector = newVarSelector

        break
      }
      case BlockEnum.KnowledgeRetrieval: {
        const payload = data as KnowledgeRetrievalNodeType
        if (payload.query_variable_selector.join('.') === oldVarSelector.join('.'))
          payload.query_variable_selector = newVarSelector
        break
      }
      case BlockEnum.IfElse: {
        const payload = data as IfElseNodeType
        if (payload.conditions) {
          payload.conditions = payload.conditions.map((c) => {
            if (c.variable_selector.join('.') === oldVarSelector.join('.'))
              c.variable_selector = newVarSelector
            return c
          })
        }
        break
      }
      case BlockEnum.Code: {
        const payload = data as CodeNodeType
        if (payload.variables) {
          payload.variables = payload.variables.map((v) => {
            if (v.value_selector.join('.') === oldVarSelector.join('.'))
              v.value_selector = newVarSelector
            return v
          })
        }
        break
      }
      case BlockEnum.TemplateTransform: {
        const payload = data as TemplateTransformNodeType
        if (payload.variables) {
          payload.variables = payload.variables.map((v: any) => {
            if (v.value_selector.join('.') === oldVarSelector.join('.'))
              v.value_selector = newVarSelector
            return v
          })
        }
        break
      }
      case BlockEnum.QuestionClassifier: {
        const payload = data as QuestionClassifierNodeType
        if (payload.query_variable_selector.join('.') === oldVarSelector.join('.'))
          payload.query_variable_selector = newVarSelector
        payload.instruction = replaceOldVarInText(payload.instruction, oldVarSelector, newVarSelector)
        break
      }
      case BlockEnum.HttpRequest: {
        const payload = data as HttpNodeType
        payload.url = replaceOldVarInText(payload.url, oldVarSelector, newVarSelector)
        payload.headers = replaceOldVarInText(payload.headers, oldVarSelector, newVarSelector)
        payload.params = replaceOldVarInText(payload.params, oldVarSelector, newVarSelector)
        payload.body.data = replaceOldVarInText(payload.body.data, oldVarSelector, newVarSelector)
        break
      }
      case BlockEnum.Tool: {
        const payload = data as ToolNodeType
        const hasShouldRenameVar = Object.keys(payload.tool_parameters)?.filter(key => payload.tool_parameters[key].type !== ToolVarType.constant)
        if (hasShouldRenameVar) {
          Object.keys(payload.tool_parameters).forEach((key) => {
            const value = payload.tool_parameters[key]
            const { type } = value
            if (type === ToolVarType.variable) {
              payload.tool_parameters[key] = {
                ...value,
                value: newVarSelector,
              }
            }

            if (type === ToolVarType.mixed) {
              payload.tool_parameters[key] = {
                ...value,
                value: replaceOldVarInText(payload.tool_parameters[key].value as string, oldVarSelector, newVarSelector),
              }
            }
          })
        }
        break
      }
      case BlockEnum.VariableAssigner: {
        const payload = data as VariableAssignerNodeType
        if (payload.variables) {
          payload.variables = payload.variables.map((v) => {
            if (v.join('.') === oldVarSelector.join('.'))
              v = newVarSelector
            return v
          })
        }
        break
      }
      case BlockEnum.VariableAggregator: {
        const payload = data as VariableAssignerNodeType
        if (payload.variables) {
          payload.variables = payload.variables.map((v) => {
            if (v.join('.') === oldVarSelector.join('.'))
              v = newVarSelector
            return v
          })
        }
        break
      }
      case BlockEnum.ParameterExtractor: {
        const payload = data as ParameterExtractorNodeType
        if (payload.query.join('.') === oldVarSelector.join('.'))
          payload.query = newVarSelector
        payload.instruction = replaceOldVarInText(payload.instruction, oldVarSelector, newVarSelector)
        break
      }
      case BlockEnum.Iteration: {
        const payload = data as IterationNodeType
        if (payload.iterator_selector.join('.') === oldVarSelector.join('.'))
          payload.iterator_selector = newVarSelector

        break
      }

      case BlockEnum.Collect: {
        const payload = data as CollectNodeType
        if (payload.check_conditions) {
          payload.check_conditions = payload.check_conditions.map((c) => {
            if (c.variable_selector.join('.') === oldVarSelector.join('.'))
              c.variable_selector = newVarSelector
            return c
          })
        }
        break
      }
    }
  })
  return newNode
}
const varToValueSelectorList = (v: Var, parentValueSelector: ValueSelector, res: ValueSelector[]) => {
  if (!v.variable)
    return

  res.push([...parentValueSelector, v.variable])

  if (v.children && v.children.length > 0) {
    v.children.forEach((child) => {
      varToValueSelectorList(child, [...parentValueSelector, v.variable], res)
    })
  }
}

const varsToValueSelectorList = (vars: Var | Var[], parentValueSelector: ValueSelector, res: ValueSelector[]) => {
  if (Array.isArray(vars)) {
    vars.forEach((v) => {
      varToValueSelectorList(v, parentValueSelector, res)
    })
  }
  varToValueSelectorList(vars as Var, parentValueSelector, res)
}

export const getNodeOutputVars = (node: Node, isChatMode: boolean): ValueSelector[] => {
  const { data, id } = node
  const { type } = data
  let res: ValueSelector[] = []

  switch (type) {
    case BlockEnum.Start: {
      const {
        variables,
      } = data as StartNodeType
      res = variables.map((v) => {
        return [id, v.variable]
      })

      if (isChatMode) {
        res.push([id, 'sys', 'query'])
        res.push([id, 'sys', 'files'])
      }
      break
    }

    case BlockEnum.LLM: {
      varsToValueSelectorList(LLM_OUTPUT_STRUCT, [id], res)
      break
    }

    case BlockEnum.KnowledgeRetrieval: {
      varsToValueSelectorList(KNOWLEDGE_RETRIEVAL_OUTPUT_STRUCT, [id], res)
      break
    }

    case BlockEnum.Code: {
      const {
        outputs,
      } = data as CodeNodeType
      Object.keys(outputs).forEach((key) => {
        res.push([id, key])
      })
      break
    }

    case BlockEnum.TemplateTransform: {
      varsToValueSelectorList(TEMPLATE_TRANSFORM_OUTPUT_STRUCT, [id], res)
      break
    }

    case BlockEnum.QuestionClassifier: {
      varsToValueSelectorList(QUESTION_CLASSIFIER_OUTPUT_STRUCT, [id], res)
      break
    }

    case BlockEnum.HttpRequest: {
      varsToValueSelectorList(HTTP_REQUEST_OUTPUT_STRUCT, [id], res)
      break
    }

    case BlockEnum.VariableAssigner: {
      res.push([id, 'output'])
      break
    }

    case BlockEnum.VariableAggregator: {
      res.push([id, 'output'])
      break
    }

    case BlockEnum.Tool: {
      varsToValueSelectorList(TOOL_OUTPUT_STRUCT, [id], res)
      break
    }

    case BlockEnum.ParameterExtractor: {
      const {
        parameters,
      } = data as ParameterExtractorNodeType
      if (parameters?.length > 0) {
        parameters.forEach((p) => {
          res.push([id, p.name])
        })
      }

      break
    }

    case BlockEnum.Iteration: {
      res.push([id, 'output'])
      break
    }

    case BlockEnum.Collect: {
      res.push([id, 'output'])
      break
    }
  }

  return res
}<|MERGE_RESOLUTION|>--- conflicted
+++ resolved
@@ -101,13 +101,12 @@
           type: VarType.string,
         })
         res.vars.push({
-<<<<<<< HEAD
           variable: 'sys.message_history',
           type: VarType.arrayObject,
-=======
+        })
+        res.vars.push({
           variable: 'sys.dialogue_count',
           type: VarType.number,
->>>>>>> 4ce47284
         })
         res.vars.push({
           variable: 'sys.conversation_id',
