import type {
  FC,
  ReactElement,
} from 'react'
import {
  cloneElement,
  memo,
  useEffect,
  useMemo,
  useRef,
} from 'react'
import {
  RiAlertFill,
  RiCheckboxCircleFill,
  RiErrorWarningFill,
  RiLoader2Line,
} from '@remixicon/react'
import { useTranslation } from 'react-i18next'
import type { NodeProps } from '../../types'
import {
  BlockEnum,
  NodeRunningStatus,
} from '../../types'
import {
  useNodesReadOnly,
  useToolIcon,
} from '../../hooks'
import { hasErrorHandleNode } from '../../utils'
import { useNodeIterationInteractions } from '../iteration/use-interactions'
import type { IterationNodeType } from '../iteration/types'
import {
  NodeSourceHandle,
  NodeTargetHandle,
} from './components/node-handle'
import NodeResizer from './components/node-resizer'
import NodeControl from './components/node-control'
import ErrorHandleOnNode from './components/error-handle/error-handle-on-node'
import AddVariablePopupWithPosition from './components/add-variable-popup-with-position'
import cn from '@/utils/classnames'
import BlockIcon from '@/app/components/workflow/block-icon'
import Tooltip from '@/app/components/base/tooltip'

type BaseNodeProps = {
  children: ReactElement
} & NodeProps

const BaseNode: FC<BaseNodeProps> = ({
  id,
  data,
  children,
}) => {
  const { t } = useTranslation()
  const nodeRef = useRef<HTMLDivElement>(null)
  const { nodesReadOnly } = useNodesReadOnly()
  const { handleNodeIterationChildSizeChange } = useNodeIterationInteractions()
  const toolIcon = useToolIcon(data)

  useEffect(() => {
    if (nodeRef.current && data.selected && data.isInIteration) {
      const resizeObserver = new ResizeObserver(() => {
        handleNodeIterationChildSizeChange(id)
      })

      resizeObserver.observe(nodeRef.current)

      return () => {
        resizeObserver.disconnect()
      }
    }
  }, [data.isInIteration, data.selected, id, handleNodeIterationChildSizeChange])

  const showSelectedBorder = data.selected || data._isBundled || data._isEntering
  const {
    showRunningBorder,
    showSuccessBorder,
    showFailedBorder,
    showExceptionBorder,
  } = useMemo(() => {
    return {
      showRunningBorder: data._runningStatus === NodeRunningStatus.Running && !showSelectedBorder,
      showSuccessBorder: data._runningStatus === NodeRunningStatus.Succeeded && !showSelectedBorder,
      showFailedBorder: data._runningStatus === NodeRunningStatus.Failed && !showSelectedBorder,
      showExceptionBorder: data._runningStatus === NodeRunningStatus.Exception && !showSelectedBorder,
    }
  }, [data._runningStatus, showSelectedBorder])

  return (
    <div
      className={cn(
        'flex border-[2px] rounded-2xl',
        showSelectedBorder ? 'border-components-option-card-option-selected-border' : 'border-transparent',
        !showSelectedBorder && data._inParallelHovering && 'border-workflow-block-border-highlight',
        data._waitingRun && 'opacity-70',
      )}
      ref={nodeRef}
      style={{
        width: (data.type === BlockEnum.Iteration || data.type === BlockEnum.Collect)? data.width : 'auto',
        height: (data.type === BlockEnum.Iteration || data.type === BlockEnum.Collect)? data.height : 'auto',
      }}
    >
      <div
        className={cn(
          'group relative pb-1 shadow-xs',
          'border border-transparent rounded-[15px]',
          (data.type !== BlockEnum.Iteration && data.type !== BlockEnum.Collect) && 'w-[240px] bg-workflow-block-bg',
          (data.type === BlockEnum.Iteration || data.type === BlockEnum.Collect) && 'flex flex-col w-full h-full bg-[#fcfdff]/80',
          !data._runningStatus && 'hover:shadow-lg',
          showRunningBorder && '!border-state-accent-solid',
          showSuccessBorder && '!border-state-success-solid',
          showFailedBorder && '!border-state-destructive-solid',
          showExceptionBorder && '!border-state-warning-solid',
          data._isBundled && '!shadow-lg',
        )}
      >
        {
          data._inParallelHovering && (
            <div className='absolute left-2 -top-2.5 top system-2xs-medium-uppercase text-text-tertiary z-10'>
              {t('workflow.common.parallelRun')}
            </div>
          )
        }
        {
          data._showAddVariablePopup && (
            <AddVariablePopupWithPosition
              nodeId={id}
              nodeData={data}
            />
          )
        }
        {
          (data.type === BlockEnum.Iteration || data.type === BlockEnum.Collect) && (
            <NodeResizer
              nodeId={id}
              nodeData={data}
            />
          )
        }
        {
          !data._isCandidate && (
            <NodeTargetHandle
              id={id}
              data={data}
              handleClassName='!top-4 !-left-[9px] !translate-y-0'
              handleId='target'
            />
          )
        }
        {
          data.type !== BlockEnum.IfElse && data.type !== BlockEnum.QuestionClassifier && !data._isCandidate && (
            <NodeSourceHandle
              id={id}
              data={data}
              handleClassName='!top-4 !-right-[9px] !translate-y-0'
              handleId='source'
            />
          )
        }
        {
          !data._runningStatus && !nodesReadOnly && !data._isCandidate && (
            <NodeControl
              id={id}
              data={data}
            />
          )
        }
        <div className={cn(
          'flex items-center px-3 pt-3 pb-2 rounded-t-2xl',
          (data.type === BlockEnum.Iteration || data.type === BlockEnum.Collect) && 'bg-[rgba(250,252,255,0.9)]',
        )}>
          <BlockIcon
            className='shrink-0 mr-2'
            type={data.type}
            size='md'
            toolIcon={toolIcon}
          />
          <div
            title={data.title}
            className='grow mr-1 system-sm-semibold-uppercase text-text-primary truncate flex items-center'
          >
            <div>
              {data.title}
            </div>
            {
              data.type === BlockEnum.Iteration && (data as IterationNodeType).is_parallel && (
                <Tooltip popupContent={
                  <div className='w-[180px]'>
                    <div className='font-extrabold'>
                      {t('workflow.nodes.iteration.parallelModeEnableTitle')}
                    </div>
                    {t('workflow.nodes.iteration.parallelModeEnableDesc')}
                  </div>}
                >
                  <div className='flex justify-center items-center px-[5px] py-[3px] ml-1 border-[1px] border-text-warning rounded-[5px] text-text-warning system-2xs-medium-uppercase '>
                    {t('workflow.nodes.iteration.parallelModeUpper')}
                  </div>
                </Tooltip>
              )
            }
          </div>
          {
            data._iterationLength && data._iterationIndex && data._runningStatus === NodeRunningStatus.Running && (
              <div className='mr-1.5 text-xs font-medium text-text-accent'>
                {data._iterationIndex > data._iterationLength ? data._iterationLength : data._iterationIndex}/{data._iterationLength}
              </div>
            )
          }
          {
            (data._runningStatus === NodeRunningStatus.Running || data._singleRunningStatus === NodeRunningStatus.Running) && (
              <RiLoader2Line className='w-3.5 h-3.5 text-text-accent animate-spin' />
            )
          }
          {
            data._runningStatus === NodeRunningStatus.Succeeded && (
              <RiCheckboxCircleFill className='w-3.5 h-3.5 text-text-success' />
            )
          }
          {
            data._runningStatus === NodeRunningStatus.Failed && (
              <RiErrorWarningFill className='w-3.5 h-3.5 text-text-destructive' />
            )
          }
          {
            data._runningStatus === NodeRunningStatus.Exception && (
              <RiAlertFill className='w-3.5 h-3.5 text-text-warning-secondary' />
            )
          }
        </div>
        {
          (data.type !== BlockEnum.Iteration && data.type !== BlockEnum.Collect) && (
            cloneElement(children, { id, data })
          )
        }
        {
          (data.type === BlockEnum.Iteration || data.type === BlockEnum.Collect) && (
            <div className='grow pl-1 pr-1 pb-1'>
              {cloneElement(children, { id, data })}
            </div>
          )
        }
        {
<<<<<<< HEAD
          data.desc && (data.type !== BlockEnum.Iteration && data.type !== BlockEnum.Collect) && (
=======
          hasErrorHandleNode(data.type) && (
            <ErrorHandleOnNode
              id={id}
              data={data}
            />
          )
        }
        {
          data.desc && data.type !== BlockEnum.Iteration && (
>>>>>>> efa8eb37
            <div className='px-3 pt-1 pb-2 system-xs-regular text-text-tertiary whitespace-pre-line break-words'>
              {data.desc}
            </div>
          )
        }
      </div>
    </div>
  )
}

export default memo(BaseNode)<|MERGE_RESOLUTION|>--- conflicted
+++ resolved
@@ -238,9 +238,6 @@
           )
         }
         {
-<<<<<<< HEAD
-          data.desc && (data.type !== BlockEnum.Iteration && data.type !== BlockEnum.Collect) && (
-=======
           hasErrorHandleNode(data.type) && (
             <ErrorHandleOnNode
               id={id}
@@ -249,8 +246,7 @@
           )
         }
         {
-          data.desc && data.type !== BlockEnum.Iteration && (
->>>>>>> efa8eb37
+          data.desc && (data.type !== BlockEnum.Iteration && data.type !== BlockEnum.Collect) && (
             <div className='px-3 pt-1 pb-2 system-xs-regular text-text-tertiary whitespace-pre-line break-words'>
               {data.desc}
             </div>
