--- conflicted
+++ resolved
@@ -171,11 +171,7 @@
                   value={varInput?.type === VarKindType.constant ? (varInput?.value || '') : (varInput?.value || [])}
                   onChange={handleNotMixedTypeChange(variable)}
                   onOpen={handleOpen(index)}
-<<<<<<< HEAD
-                  defaultVarKindType={varInput?.type}
-=======
                   defaultVarKindType={VarKindType.variable}
->>>>>>> bf048b8d
                   filterVar={isNumber ? filterVar : undefined}
                   availableVars={isSelect ? availableVars : undefined}
                   schema={schema}
