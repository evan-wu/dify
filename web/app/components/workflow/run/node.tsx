--- conflicted
+++ resolved
@@ -74,13 +74,8 @@
     setCollapseState(!nodeInfo.expand)
   }, [nodeInfo.expand, setCollapseState])
 
-<<<<<<< HEAD
   const isIterationNode = nodeInfo.node_type === BlockEnum.Iteration || nodeInfo.node_type === BlockEnum.Collect
   const handleOnShowIterationDetail = (e: React.MouseEvent<HTMLDivElement>) => {
-=======
-  const isIterationNode = nodeInfo.node_type === BlockEnum.Iteration
-  const handleOnShowIterationDetail = (e: React.MouseEvent<HTMLButtonElement>) => {
->>>>>>> 1ec83e49
     e.stopPropagation()
     e.nativeEvent.stopImmediatePropagation()
     onShowIterationDetail?.(nodeInfo.details || [])
