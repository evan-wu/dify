import type {
  Edge as ReactFlowEdge,
  Node as ReactFlowNode,
  Viewport,
} from 'reactflow'
import type { TransferMethod } from '@/types/app'
import type { ToolDefaultValue } from '@/app/components/workflow/block-selector/types'
import type { VarType as VarKindType } from '@/app/components/workflow/nodes/tool/types'
import type { NodeTracing } from '@/types/workflow'
import type { Collection, Tool } from '@/app/components/tools/types'
import type { ChatVarType } from '@/app/components/workflow/panel/chat-variable-panel/type'

export enum BlockEnum {
  Start = 'start',
  End = 'end',
  Answer = 'answer',
  LLM = 'llm',
  KnowledgeRetrieval = 'knowledge-retrieval',
  QuestionClassifier = 'question-classifier',
  IfElse = 'if-else',
  Code = 'code',
  TemplateTransform = 'template-transform',
  HttpRequest = 'http-request',
  VariableAssigner = 'variable-assigner',
  VariableAggregator = 'variable-aggregator',
  Tool = 'tool',
  ParameterExtractor = 'parameter-extractor',
  Iteration = 'iteration',
<<<<<<< HEAD
  Collect = 'collect',
=======
  IterationStart = 'iteration-start',
>>>>>>> 1ec83e49
  Assigner = 'assigner', // is now named as VariableAssigner
}

export enum ControlMode {
  Pointer = 'pointer',
  Hand = 'hand',
}

export type Branch = {
  id: string
  name: string
}

export type CommonNodeType<T = {}> = {
  _connectedSourceHandleIds?: string[]
  _connectedTargetHandleIds?: string[]
  _targetBranches?: Branch[]
  _isSingleRun?: boolean
  _runningStatus?: NodeRunningStatus
  _singleRunningStatus?: NodeRunningStatus
  _isCandidate?: boolean
  _isBundled?: boolean
  _children?: string[]
  _isEntering?: boolean
  _showAddVariablePopup?: boolean
  _holdAddVariablePopup?: boolean
  _iterationLength?: number
  _iterationIndex?: number
  _inParallelHovering?: boolean
  isInIteration?: boolean
  iteration_id?: string
  selected?: boolean
  title: string
  desc: string
  type: BlockEnum
  width?: number
  height?: number
} & T & Partial<Pick<ToolDefaultValue, 'provider_id' | 'provider_type' | 'provider_name' | 'tool_name'>>

export type CommonEdgeType = {
  _hovering?: boolean
  _connectedNodeIsHovering?: boolean
  _connectedNodeIsSelected?: boolean
  _run?: boolean
  _isBundled?: boolean
  isInIteration?: boolean
  iteration_id?: string
  sourceType: BlockEnum
  targetType: BlockEnum
}

export type Node<T = {}> = ReactFlowNode<CommonNodeType<T>>
export type SelectedNode = Pick<Node, 'id' | 'data'>
export type NodeProps<T = unknown> = { id: string; data: CommonNodeType<T> }
export type NodePanelProps<T> = {
  id: string
  data: CommonNodeType<T>
}
export type Edge = ReactFlowEdge<CommonEdgeType>

export type WorkflowDataUpdater = {
  nodes: Node[]
  edges: Edge[]
  viewport: Viewport
}

export type ValueSelector = string[] // [nodeId, key | obj key path]

export type Variable = {
  variable: string
  label?: string | {
    nodeType: BlockEnum
    nodeName: string
    variable: string
  }
  value_selector: ValueSelector
  variable_type?: VarKindType
  value?: string
  options?: string[]
  required?: boolean
  isParagraph?: boolean
}

export type EnvironmentVariable = {
  id: string
  name: string
  value: any
  value_type: 'string' | 'number' | 'secret'
}

export type ConversationVariable = {
  id: string
  name: string
  value_type: ChatVarType
  value: any
  description: string
}

export type VariableWithValue = {
  key: string
  value: string
}

export enum InputVarType {
  textInput = 'text-input',
  paragraph = 'paragraph',
  select = 'select',
  number = 'number',
  url = 'url',
  files = 'files',
  json = 'json', // obj, array
  contexts = 'contexts', // knowledge retrieval
  iterator = 'iterator', // iteration input
}

export type InputVar = {
  type: InputVarType
  label: string | {
    nodeType: BlockEnum
    nodeName: string
    variable: string
    isChatVar?: boolean
  }
  variable: string
  max_length?: number
  default?: string
  required: boolean
  hint?: string
  options?: string[]
  value_selector?: ValueSelector
}

export type ModelConfig = {
  provider: string
  name: string
  mode: string
  completion_params: Record<string, any>
}

export enum PromptRole {
  system = 'system',
  user = 'user',
  assistant = 'assistant',
}

export enum EditionType {
  basic = 'basic',
  jinja2 = 'jinja2',
}

export type PromptItem = {
  id?: string
  role?: PromptRole
  text: string
  edition_type?: EditionType
  jinja2_text?: string
}

export enum MemoryRole {
  user = 'user',
  assistant = 'assistant',
}

export type RolePrefix = {
  user: string
  assistant: string
}

export type Memory = {
  role_prefix?: RolePrefix
  window: {
    enabled: boolean
    size: number | string | null
  }
  query_prompt_template: string
}

export enum VarType {
  string = 'string',
  number = 'number',
  secret = 'secret',
  boolean = 'boolean',
  object = 'object',
  array = 'array',
  file = 'file',
  arrayString = 'array[string]',
  arrayNumber = 'array[number]',
  arrayObject = 'array[object]',
  arrayFile = 'array[file]',
  any = 'any',
}

export type Var = {
  variable: string
  type: VarType
  children?: Var[] // if type is obj, has the children struct
  isParagraph?: boolean
  isSelect?: boolean
  options?: string[]
  required?: boolean
  des?: string
}

export type NodeOutPutVar = {
  nodeId: string
  title: string
  vars: Var[]
  isStartNode?: boolean
}

export type Block = {
  classification?: string
  type: BlockEnum
  title: string
  description?: string
}

export type NodeDefault<T> = {
  defaultValue: Partial<T>
  getAvailablePrevNodes: (isChatMode: boolean) => BlockEnum[]
  getAvailableNextNodes: (isChatMode: boolean) => BlockEnum[]
  checkValid: (payload: T, t: any, moreDataForCheckValid?: any) => { isValid: boolean; errorMessage?: string }
}

export type OnSelectBlock = (type: BlockEnum, toolDefaultValue?: ToolDefaultValue) => void

export enum WorkflowRunningStatus {
  Waiting = 'waiting',
  Running = 'running',
  Succeeded = 'succeeded',
  Failed = 'failed',
  Stopped = 'stopped',
}

export enum NodeRunningStatus {
  NotStart = 'not-start',
  Waiting = 'waiting',
  Running = 'running',
  Succeeded = 'succeeded',
  Failed = 'failed',
}

export type OnNodeAdd = (
  newNodePayload: {
    nodeType: BlockEnum
    sourceHandle?: string
    targetHandle?: string
    toolDefaultValue?: ToolDefaultValue
  },
  oldNodesPayload: {
    prevNodeId?: string
    prevNodeSourceHandle?: string
    nextNodeId?: string
    nextNodeTargetHandle?: string
  }
) => void

export type CheckValidRes = {
  isValid: boolean
  errorMessage?: string
}

export type RunFile = {
  type: string
  transfer_method: TransferMethod[]
  url?: string
  upload_file_id?: string
}

export type WorkflowRunningData = {
  task_id?: string
  message_id?: string
  conversation_id?: string
  result: {
    sequence_number?: number
    workflow_id?: string
    inputs?: string
    process_data?: string
    outputs?: string
    status: string
    error?: string
    elapsed_time?: number
    total_tokens?: number
    created_at?: number
    created_by?: string
    finished_at?: number
    steps?: number
    showSteps?: boolean
    total_steps?: number
  }
  tracing?: NodeTracing[]
}

export type HistoryWorkflowData = {
  id: string
  sequence_number: number
  status: string
  conversation_id?: string
}

export enum ChangeType {
  changeVarName = 'changeVarName',
  remove = 'remove',
}

export type MoreInfo = {
  type: ChangeType
  payload?: {
    beforeKey: string
    afterKey?: string
  }
}

export type ToolWithProvider = Collection & {
  tools: Tool[]
}<|MERGE_RESOLUTION|>--- conflicted
+++ resolved
@@ -26,11 +26,8 @@
   Tool = 'tool',
   ParameterExtractor = 'parameter-extractor',
   Iteration = 'iteration',
-<<<<<<< HEAD
   Collect = 'collect',
-=======
   IterationStart = 'iteration-start',
->>>>>>> 1ec83e49
   Assigner = 'assigner', // is now named as VariableAssigner
 }
 
