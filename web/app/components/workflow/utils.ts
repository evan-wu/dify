--- conflicted
+++ resolved
@@ -384,11 +384,8 @@
     || nodeType === BlockEnum.Tool
     || nodeType === BlockEnum.ParameterExtractor
     || nodeType === BlockEnum.Iteration
-<<<<<<< HEAD
     || nodeType === BlockEnum.Collect
-=======
     || nodeType === BlockEnum.DocExtractor
->>>>>>> c0d0c635
 }
 
 type ConnectedSourceOrTargetNodesChange = {
